import unittest

#raise unittest.SkipTest('Skip the sequential JPT tests until the errors in this module have been fixed.')

import numpy as np
import jpt.variables
<<<<<<< HEAD
import variables
from jpt.sequential_jpt import SequentialJPT
from jpt.learning.distributions import SymbolicType
from jpt.base.intervals import ContinuousSet as Interval, EXC, INC, R, ContinuousSet
=======
from jpt.learning.distributions import SymbolicType
from jpt.sequential_jpt import SequentialJPT

>>>>>>> aa123004

class UniformSeries:

    def __init__(self, basis_function=np.sin, epsilon=0.05):
        self.epsilon = 0.05
        self.basis_function = basis_function

    def sample(self, samples) -> np.array:
        samples = self.basis_function(samples)
        samples = samples + np.random.uniform(-self.epsilon, self.epsilon, samples.shape)
        return samples


class SequenceTest(unittest.TestCase):

    def setUp(self) -> None:
        self.g = UniformSeries()
        self.data = np.expand_dims(self.g.sample(np.arange(np.pi / 2, 10000, np.pi)), -1)
        self.variables = [jpt.variables.NumericVariable("X", precision=0.1)]

    def test_learning(self):
        tree = SequentialJPT(self.variables, min_samples_leaf=1500)
        tree.learn([self.data, self.data])

    def test_integral(self):
        tree = SequentialJPT(self.variables, min_samples_leaf=1500)
        tree.learn([self.data])
        # tree.plot(plotvars=tree.variables)
        self.assertAlmostEqual(tree.probability_mass_, 0.5)

    def test_likelihood(self):
        tree = SequentialJPT(self.variables, min_samples_leaf=500)
        tree.learn([self.data])
        samples = np.expand_dims(np.array([[1., -1., 1.], [-1., 1., -1.]]), 2)
        l = tree.likelihood(samples)
        self.assertAlmostEqual(l[0], l[1])

    def test_infer(self):
        tree = SequentialJPT(self.variables, min_samples_leaf=1500)
        tree.learn([self.data])
<<<<<<< HEAD
        #tree.plot(plotvars=tree.variables, directory="/tmp/mcjpt")
=======
        # tree.plot(plotvars=tree.variables, directory="/tmp/mcjpt")
>>>>>>> aa123004
        q_0 = {self.variables[0]: [0.95, 1.05]}
        q_1 = {self.variables[0]: [-1.05, -0.95]}

        p = tree.infer(queries=[q_0, q_1, q_0, q_1], evidences=[dict(), dict(), dict(),dict()])

        #for leaf_combo, distributions in tree.shared_dimensions_integral.items():
         #   for variable, distribution in distributions.items():
          #      print(leaf_combo, distribution.cdf.intervals, distribution.cdf.functions)
           #     distribution.plot(title=str(leaf_combo))
            #    plt.show()

        self.assertAlmostEqual(p, 0.5, places=2)

    def test_conditional_infer(self):
        tree = SequentialJPT(self.variables, min_samples_leaf=1500)
        tree.learn([self.data])
        #tree.plot(plotvars=tree.variables, directory="/tmp/mcjpt")
        q_0 = {self.variables[0]: ContinuousSet(0.95, 1.05)}
        q_1 = {self.variables[0]: ContinuousSet(-1.05, -0.95)}

        p = tree.infer(queries=[q_0, q_1, q_0, q_1], evidences=[q_0, dict(), dict(),dict()])

        #for leaf_combo, distributions in tree.shared_dimensions_integral.items():
         #   for variable, distribution in distributions.items():
          #      print(leaf_combo, distribution.cdf.intervals, distribution.cdf.functions)
           #     distribution.plot(title=str(leaf_combo))
            #    plt.show()

        self.assertAlmostEqual(p, 0.5, places=2)


    def test_apriori_expectation(self):
        tree = SequentialJPT(self.variables, min_samples_leaf=1500)
        tree.learn([self.data])
        result = tree.expectation([[self.variables[0]], [self.variables[0]], [self.variables[0]]],
                         [jpt.variables.VariableMap(), jpt.variables.VariableMap(), jpt.variables.VariableMap()])
        self.assertAlmostEqual(list(result[0].values())[0],0, delta=pow(10,-2))
        self.assertAlmostEqual(list(result[1].values())[0], 0, delta=pow(10, -2))
        self.assertAlmostEqual(list(result[2].values())[0], 0, delta=pow(10, -2))


class DiscreteSequenceTest(unittest.TestCase):
    def setUp(self) -> None:
        self.g = UniformSeries()
        self.data = np.around(np.expand_dims(self.g.sample(np.arange(np.pi / 2, 10000, np.pi)), -1)).astype(str)
        x = SymbolicType('DigitType', [-1, 1])
        self.variables = [jpt.variables.SymbolicVariable("X", domain=x)]

    def test_learning(self):
        tree = SequentialJPT(self.variables, min_samples_leaf=1500)
        tree.learn([self.data, self.data])

    def test_integral(self):
        tree = SequentialJPT(self.variables, min_samples_leaf=1500)
        tree.learn([self.data])
        self.assertAlmostEqual(tree.probability_mass_, 0.5)

    def test_infer(self):
        tree = SequentialJPT(self.variables, min_samples_leaf=1500)
        tree.learn([self.data])
        q_0 = {self.variables[0]: 1}
        q_1 = {self.variables[0]: {-1, 1}}

<<<<<<< HEAD
        p = tree.infer(queries=[q_1, q_0, q_1], evidences=[q_1, dict(), dict()])
=======
        p = tree.infer(queries=[q_1, q_0, q_1, ], evidences=[dict(), dict(), dict()])
>>>>>>> aa123004
        self.assertAlmostEqual(p, 0.5)

if __name__ == '__main__':
    unittest.main()<|MERGE_RESOLUTION|>--- conflicted
+++ resolved
@@ -4,16 +4,9 @@
 
 import numpy as np
 import jpt.variables
-<<<<<<< HEAD
-import variables
-from jpt.sequential_jpt import SequentialJPT
-from jpt.learning.distributions import SymbolicType
-from jpt.base.intervals import ContinuousSet as Interval, EXC, INC, R, ContinuousSet
-=======
 from jpt.learning.distributions import SymbolicType
 from jpt.sequential_jpt import SequentialJPT
 
->>>>>>> aa123004
 
 class UniformSeries:
 
@@ -54,15 +47,11 @@
     def test_infer(self):
         tree = SequentialJPT(self.variables, min_samples_leaf=1500)
         tree.learn([self.data])
-<<<<<<< HEAD
-        #tree.plot(plotvars=tree.variables, directory="/tmp/mcjpt")
-=======
         # tree.plot(plotvars=tree.variables, directory="/tmp/mcjpt")
->>>>>>> aa123004
         q_0 = {self.variables[0]: [0.95, 1.05]}
         q_1 = {self.variables[0]: [-1.05, -0.95]}
 
-        p = tree.infer(queries=[q_0, q_1, q_0, q_1], evidences=[dict(), dict(), dict(),dict()])
+        p = tree.infer(queries=[q_0,q_1,q_0, q_1], evidences=[dict(), dict(), dict(),dict()])
 
         #for leaf_combo, distributions in tree.shared_dimensions_integral.items():
          #   for variable, distribution in distributions.items():
@@ -71,33 +60,6 @@
             #    plt.show()
 
         self.assertAlmostEqual(p, 0.5, places=2)
-
-    def test_conditional_infer(self):
-        tree = SequentialJPT(self.variables, min_samples_leaf=1500)
-        tree.learn([self.data])
-        #tree.plot(plotvars=tree.variables, directory="/tmp/mcjpt")
-        q_0 = {self.variables[0]: ContinuousSet(0.95, 1.05)}
-        q_1 = {self.variables[0]: ContinuousSet(-1.05, -0.95)}
-
-        p = tree.infer(queries=[q_0, q_1, q_0, q_1], evidences=[q_0, dict(), dict(),dict()])
-
-        #for leaf_combo, distributions in tree.shared_dimensions_integral.items():
-         #   for variable, distribution in distributions.items():
-          #      print(leaf_combo, distribution.cdf.intervals, distribution.cdf.functions)
-           #     distribution.plot(title=str(leaf_combo))
-            #    plt.show()
-
-        self.assertAlmostEqual(p, 0.5, places=2)
-
-
-    def test_apriori_expectation(self):
-        tree = SequentialJPT(self.variables, min_samples_leaf=1500)
-        tree.learn([self.data])
-        result = tree.expectation([[self.variables[0]], [self.variables[0]], [self.variables[0]]],
-                         [jpt.variables.VariableMap(), jpt.variables.VariableMap(), jpt.variables.VariableMap()])
-        self.assertAlmostEqual(list(result[0].values())[0],0, delta=pow(10,-2))
-        self.assertAlmostEqual(list(result[1].values())[0], 0, delta=pow(10, -2))
-        self.assertAlmostEqual(list(result[2].values())[0], 0, delta=pow(10, -2))
 
 
 class DiscreteSequenceTest(unittest.TestCase):
@@ -120,13 +82,9 @@
         tree = SequentialJPT(self.variables, min_samples_leaf=1500)
         tree.learn([self.data])
         q_0 = {self.variables[0]: 1}
-        q_1 = {self.variables[0]: {-1, 1}}
+        q_1 = {self.variables[0]: -1}
 
-<<<<<<< HEAD
-        p = tree.infer(queries=[q_1, q_0, q_1], evidences=[q_1, dict(), dict()])
-=======
         p = tree.infer(queries=[q_1, q_0, q_1, ], evidences=[dict(), dict(), dict()])
->>>>>>> aa123004
         self.assertAlmostEqual(p, 0.5)
 
 if __name__ == '__main__':
