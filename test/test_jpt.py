import json
import pickle
from unittest import TestCase

from jpt.trees import JPT
from jpt.variables import NumericVariable, VariableMap
import numpy as np

class JPTTest(TestCase):

    def setUp(self) -> None:
        with open('resources/gaussian_100.dat', 'rb') as f:
            self.data = pickle.load(f)

    def test_hyperparameter_serialization(self):
        '''Serialization with complete hyperparameters without training'''
        x = NumericVariable('X')
        y = NumericVariable('Y')
        variable_dependencies = VariableMap([(x, [x, y]), (y, [x])])
        jpt = JPT(variables=[x, y],
                  targets=[x, y],
                  min_samples_leaf=.1,
                  min_impurity_improvement=0.1,
                  max_leaves=100,
                  max_depth=10,
                  variable_dependencies=variable_dependencies)

        jpt_ = JPT.from_json(json.loads(json.dumps(jpt.to_json())))
        self.assertEqual(jpt, jpt_)

    def test_serialization(self):
        '''(de)serialization of JPTs with training'''
        var = NumericVariable('X')
        jpt = JPT([var], min_samples_leaf=.1)
        jpt.learn(self.data.reshape(-1, 1))

        jpt_ = JPT.from_json(json.loads(json.dumps(jpt.to_json())))
        self.assertEqual(jpt, jpt_)

<<<<<<< HEAD
    def test_likelihood(self):
        var = NumericVariable('X')
        jpt = JPT([var], min_samples_leaf=.1)
        jpt.learn(self.data.reshape(-1, 1))
        probs = jpt.likelihood(self.data.reshape(-1, 1))
=======
    def test_pickle(self):
        '''(de)serialization of JPTs using pickle'''
        var = NumericVariable('X')
        jpt = JPT([var], min_samples_leaf=.1)
        jpt.learn(self.data.reshape(-1, 1))
        jpt_ = pickle.loads(pickle.dumps(jpt))
        self.assertEqual(jpt, jpt_)
>>>>>>> 27caca6d
<|MERGE_RESOLUTION|>--- conflicted
+++ resolved
@@ -37,13 +37,6 @@
         jpt_ = JPT.from_json(json.loads(json.dumps(jpt.to_json())))
         self.assertEqual(jpt, jpt_)
 
-<<<<<<< HEAD
-    def test_likelihood(self):
-        var = NumericVariable('X')
-        jpt = JPT([var], min_samples_leaf=.1)
-        jpt.learn(self.data.reshape(-1, 1))
-        probs = jpt.likelihood(self.data.reshape(-1, 1))
-=======
     def test_pickle(self):
         '''(de)serialization of JPTs using pickle'''
         var = NumericVariable('X')
@@ -51,4 +44,9 @@
         jpt.learn(self.data.reshape(-1, 1))
         jpt_ = pickle.loads(pickle.dumps(jpt))
         self.assertEqual(jpt, jpt_)
->>>>>>> 27caca6d
+
+    def test_likelihood(self):
+        var = NumericVariable('X')
+        jpt = JPT([var], min_samples_leaf=.1)
+        jpt.learn(self.data.reshape(-1, 1))
+        probs = jpt.likelihood(self.data.reshape(-1, 1))