--- conflicted
+++ resolved
@@ -687,7 +687,6 @@
                 self.assertAlmostEqual(scipy_moment, moment, delta=0.05)
 
 
-<<<<<<< HEAD
 class TestConstantColumns(unittest.TestCase):
     """Test JPTs for datasets for constant columns occur."""
 
@@ -714,7 +713,7 @@
                     min_impurity_improvement=0)
         model = model.fit(data)
         self.assertTrue(len(model.leaves) > 1)
-=======
+
 class PreprocessingTest(TestCase):
 
     # noinspection PyMethodMayBeStatic
@@ -770,5 +769,4 @@
                  [0., 0., 6.]]
             ),
             data_
-        )
->>>>>>> 474179fa
+        )