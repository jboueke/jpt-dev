
from matplotlib import pyplot as plt

import unittest
import numpy as np
import numpy.random

from jpt.base.errors import Unsatisfiability

try:
    from jpt.base.intervals import __module__
    from jpt.distributions.quantile.quantiles import __module__
    from jpt.base.functions import __module__
except ModuleNotFoundError:
    import pyximport
    pyximport.install()
finally:
    from jpt.base.intervals import ContinuousSet, INC, EXC
    from jpt.distributions.quantile.quantiles import QuantileDistribution
    from jpt.base.functions import (PiecewiseFunction, ConstantFunction, LinearFunction, Undefined, QuadraticFunction)


class TestCaseMerge(unittest.TestCase):

    def test_quantile_dist_linear(self):
        data = np.array([[1.], [2.]], dtype=np.float64)
        q = QuantileDistribution()
        q.fit(data, np.array([0, 1]), 0)
        self.assertEqual(PiecewiseFunction.from_dict({
            ']-∞,1.000[': '0.0',
            '[1.0,2.0000000000000004[': '1.000x - 1.000',
            '[2.0000000000000004,∞[': '1.0',
            }), q.cdf)  # add assertion here

    def test_quantile_dist_jump(self):
        data = np.array([[2.]], dtype=np.float64)
        q = QuantileDistribution()
        q.fit(data, np.array([0]), 0)
        self.assertEqual(PiecewiseFunction.from_dict({
            ']-∞,2.000[': '0.0',
            '[2.000,∞[': '1.0',
        }), q.cdf)

    def test_dist_merge(self):
        data1 = np.array([[1.], [1.1], [1.1], [1.2], [1.4], [1.2], [1.3]], dtype=np.float64)
        data2 = np.array([[5.], [5.1], [5.2], [5.2], [5.2], [5.3], [5.4]], dtype=np.float64)
        q1 = QuantileDistribution()
        q2 = QuantileDistribution()
        q1.fit(data1, np.array(range(data1.shape[0])), 0)
        q2.fit(data2, np.array(range(data2.shape[0])), 0)

        self.assertEqual(PiecewiseFunction.from_dict({']-∞,1.000[': 0.0,
                                                      '[1.000,1.200[': '1.667x - 1.667',
                                                      '[1.200,1.400[': '0.833x - 0.667',
                                                      '[1.400,5.000[': '0.500',
                                                      '[5.000,5.300[': '1.389x - 6.444',
                                                      '[5.300,5.400[': '0.833x - 3.500',
                                                      '[5.400,∞[': '1.0'}),
                         QuantileDistribution.merge([q1, q2], [.5, .5]).cdf.round())

    def test_dist_merge_singleton(self):
        data1 = np.array([[1.], [1.1], [1.1], [1.2], [1.4], [1.2], [1.3]], dtype=np.float64)
        data2 = np.array([[5.], [5.1], [5.2], [5.2], [5.2], [5.3], [5.4]], dtype=np.float64)
        q1 = QuantileDistribution()
        q2 = QuantileDistribution()
        q1.fit(data1, np.array(range(data1.shape[0])), 0)
        q2.fit(data2, np.array(range(data2.shape[0])), 0)

        self.assertEqual(q2.cdf.round(),
                         QuantileDistribution.merge([q1, q2], [0, 1]).cdf.round())

    def test_dist_merge_throws(self):
        self.assertRaises(ValueError,
                          QuantileDistribution.merge,
                          [1, 2, 3], [0, 0, 1.2])
        self.assertRaises(ValueError,
                          QuantileDistribution.merge,
                          [1, 2, 3], [0, float('nan'), 1])

    def test_dist_merge_jump_functions(self):
        data1 = np.array([[1.]], dtype=np.float64)
        data2 = np.array([[2.]], dtype=np.float64)
        data3 = np.array([[3.]], dtype=np.float64)
        q1 = QuantileDistribution()
        q2 = QuantileDistribution()
        q3 = QuantileDistribution()
        q1.fit(data1, np.array(range(data1.shape[0])), 0)
        q2.fit(data2, np.array(range(data2.shape[0])), 0)
        q3.fit(data3, np.array(range(data3.shape[0])), 0)
        q = QuantileDistribution.merge([q1, q2, q3], [1/3] * 3)
        self.assertEqual(PiecewiseFunction.from_dict({']-∞,1[': 0,
                                                      '[1,2[': 1/3,
                                                      '[2,3[': 2/3,
                                                      '[3.000,∞[': 1}),
                         q.cdf)

    def test_merge_jumps(self):
        plf1 = PiecewiseFunction()
        plf1.intervals.append(ContinuousSet.fromstring(']-inf,0.000['))
        plf1.intervals.append(ContinuousSet.fromstring('[0.000, inf['))
        plf1.functions.append(ConstantFunction(0))
        plf1.functions.append(ConstantFunction(1))

        plf2 = PiecewiseFunction()
        plf2.intervals.append(ContinuousSet.fromstring(']-inf,0.5['))
        plf2.intervals.append(ContinuousSet.fromstring('[0.5, inf['))
        plf2.functions.append(ConstantFunction(0))
        plf2.functions.append(ConstantFunction(1))

        merged = QuantileDistribution.merge([QuantileDistribution.from_cdf(plf1),
                                             QuantileDistribution.from_cdf(plf2)])

        result = PiecewiseFunction()
        result.intervals.append(ContinuousSet.fromstring(']-inf,0.0['))
        result.intervals.append(ContinuousSet.fromstring('[0.0, .5['))
        result.intervals.append(ContinuousSet.fromstring('[0.5, inf['))
        result.functions.append(ConstantFunction(0))
        result.functions.append(ConstantFunction(.5))
        result.functions.append(ConstantFunction(1))

        self.assertEqual(result, merged.cdf)

    def test_likelihood_of_fit(self):

        # sample from uniform distribution from [0,1] (likelihood for every sample should be around 1)
        data1 = numpy.random.uniform(0, 1, (1000, ))
        data1 = np.sort(data1).reshape(-1, 1)

        # create quantile distribution
        q1 = QuantileDistribution()
        q1.fit(data1, rows=np.array(range(1000)), col=0)

        # compute likelihood of quantile distributions
        likelihoods = np.array(q1.pdf.multi_eval(data1[:, 0]))

        # no likelihood should be 0
        self.assertTrue(all(likelihoods > 0))

        # start of function should be minimum of data
        self.assertEqual(data1[0], q1.pdf.intervals[1].lowermost())

        # end of function should be maximum of data
        self.assertEqual(data1[-1], q1.pdf.intervals[-2].uppermost())


class TestCasePPFTransform(unittest.TestCase):

    def test_ppf_transform_jumps_only(self):
        cdf = PiecewiseFunction()
        cdf.intervals.append(ContinuousSet.fromstring(']-inf,1['))
        cdf.intervals.append(ContinuousSet.fromstring('[1, 2['))
        cdf.intervals.append(ContinuousSet.fromstring('[2, 3['))
        cdf.intervals.append(ContinuousSet.fromstring('[3, 4['))
        cdf.intervals.append(ContinuousSet.fromstring('[4, inf['))
        cdf.functions.append(ConstantFunction(0))
        cdf.functions.append(ConstantFunction(.25))
        cdf.functions.append(ConstantFunction(.5))
        cdf.functions.append(ConstantFunction(.75))
        cdf.functions.append(ConstantFunction(1))
        q = QuantileDistribution.from_cdf(cdf)

        self.assertEqual(q.ppf, PiecewiseFunction.from_dict({
            ']-∞,0.000[': None,
            '[0.,.25[': ConstantFunction(1),
            '[0.25,.5[': ConstantFunction(2),
            '[0.5,.75[': ConstantFunction(3),
            ContinuousSet(.75, np.nextafter(1, 2), INC, EXC): ConstantFunction(4),
            ContinuousSet(np.nextafter(1, 2), np.PINF, INC, EXC): None
        }))

    def test_ppf_transform(self):
        cdf = PiecewiseFunction()
        cdf.intervals.append(ContinuousSet.parse(']-inf,0.000['))
        cdf.intervals.append(ContinuousSet.parse('[0.000, 1['))
        cdf.intervals.append(ContinuousSet.parse('[1, 2['))
        cdf.intervals.append(ContinuousSet.parse('[2, 3['))
        cdf.intervals.append(ContinuousSet.parse('[3, inf['))
        cdf.functions.append(ConstantFunction(0))
        cdf.functions.append(LinearFunction.from_points((0, 0), (1, .5)))
        cdf.functions.append(ConstantFunction(.5))
        cdf.functions.append(LinearFunction.from_points((2, .5), (3, 1)))
        cdf.functions.append(ConstantFunction(1))

        q = QuantileDistribution.from_cdf(cdf)
        self.assertEqual(q.ppf, PiecewiseFunction.from_dict({
            ']-∞,0.000[': None,
            '[0.0,.5[': str(LinearFunction.from_points((0, 0), (.5, 1))),
            ContinuousSet(.5, np.nextafter(1, 2), INC, EXC): LinearFunction(2, 1),
            ContinuousSet(np.nextafter(1, 2), np.PINF, INC, EXC): None
        }))


class TestCaseQuantileCrop(unittest.TestCase):

    @classmethod
    def setUpClass(cls):
        d = {
            ']-inf,0.[': 0.,
            '[0.,.3[': LinearFunction.from_points((0., 0.), (.3, .25)),
            '[.3,.7[': LinearFunction.from_points((.3, .25), (.7, .75)),
            '[.7,1.[': LinearFunction.from_points((.7, .75), (1., 1.)),
            '[1.,inf[': 1.
        }
        # results in
        #  ]-∞,0.000[      |--> 0.0
        # [0.000,0.300[   |--> 0.833x
        # [0.300,0.700[   |--> 1.250x - 0.125
        # [0.700,1.000[   |--> 0.833x + 0.167
        # [1.000,∞[       |--> 1.0
        cdf = PiecewiseFunction.from_dict(d)
        cls.qdist = QuantileDistribution.from_cdf(cdf)

    # def setUp(self):
    #     print('Setting up test method', self._testMethodName)

    def test_serialization(self):
        self.assertEqual(self.qdist, QuantileDistribution.from_json(self.qdist.to_json()))

    def test_crop_quantiledist_singleslice_inc(self):
        d = {
            ']-inf,.3[': 0.,
            '[.3,.7[': LinearFunction.from_points((.3, 0.), (.7, 1.)),
            '[.7,inf[': 1.
        }

        self.interval = ContinuousSet(.3, .7)
        self.actual = self.qdist.crop(self.interval)
        self.expected = PiecewiseFunction.from_dict(d)
        self.assertEqual(self.expected, self.actual.cdf)

    def test_crop_quantiledist_singleslice_exc(self):
        d = {
            ']-inf,.3[': 0.,
            ContinuousSet(.3, np.nextafter(0.7, 0.7 - 1), INC, EXC):
                LinearFunction.parse('2.5000000000000013x - 0.7500000000000003'),
            ContinuousSet(np.nextafter(0.7, 0.7 - 1), np.PINF, INC, EXC): 1.
        }
        self.interval = ContinuousSet(.3, .7, INC, EXC)
        self.actual = self.qdist.crop(self.interval)
        self.expected = PiecewiseFunction.from_dict(d)
        self.assertEqual(self.expected, self.actual.cdf)

    def test_crop_quantiledist_twoslice(self):
        d = {
            ']-inf,.3[': 0.,
            '[.3,.7[': LinearFunction.from_points((.3, .0), (.7, .6666666666666665)),
            '[.7,1.[': LinearFunction.from_points((.7, .6666666666666665), (1., .9999999999999999)),
            '[1.,inf[': 1.
        }

        self.interval = ContinuousSet(.3, 1.)
        self.actual = self.qdist.crop(self.interval)
        self.expected = PiecewiseFunction.from_dict(d)
        self.assertEqual(self.expected, self.actual.cdf)

    def test_crop_quantiledist_intermediate(self):
        d = {
            ']-inf,.2[': 0.,
            '[.2,.3[': LinearFunction(1.25, -0.25),
            '[.3,.7[': LinearFunction(1.8749999999999998, -0.4374999999999999),
            '[.7,.8[': LinearFunction(1.25, 1.1102230246251565e-16),
            '[.8,∞[': 1.0
        }

        self.interval = ContinuousSet(.2, .8)
        self.actual = self.qdist.crop(self.interval)
        self.expected = PiecewiseFunction.from_dict(d)
        self.assertEqual(self.expected.round(digits=5), self.actual.cdf.round(digits=5))

    def test_crop_quantiledist_full(self):
        self.interval = ContinuousSet(-1.5, 1.5)
        self.actual = self.qdist.crop(self.interval)
        self.expected = self.qdist.cdf
        self.assertEqual(self.expected.round(digits=5), self.actual.cdf.round(digits=5))

    def test_crop_quantiledist_ident(self):
        self.interval = ContinuousSet(0, 1)
        self.actual = self.qdist.crop(self.interval)
        self.expected = self.qdist.cdf
        self.assertEqual(self.expected.round(digits=5), self.actual.cdf.round(digits=5))

    def test_crop_quantiledist_onepoint(self):
        d = {
            ']-inf,.3[': 0.,
            '[.3,inf[': 1.
        }

        self.interval = ContinuousSet(.3, .3)
        self.actual = self.qdist.crop(self.interval)
        self.expected = PiecewiseFunction.from_dict(d)
        self.assertEqual(self.expected, self.actual.cdf)

    def test_crop_quantiledist_outside_r(self):
        self.interval = ContinuousSet(1.5, 1.6)
        self.assertRaises(Unsatisfiability, self.qdist.crop, self.interval)

    def test_crop_quantiledist_outside_l(self):
        self.interval = ContinuousSet(-3, -2)
        self.assertRaises(Unsatisfiability, self.qdist.crop, self.interval)

    def plot(self):
        print('Tearing down test method', self._testMethodName)
        x = np.linspace(-2, 2, 100)
        orig = self.qdist.cdf.multi_eval(x)
        if self.actual is not None:
            actual = self.actual.cdf.multi_eval(x)
        if hasattr(self, 'expected'):
            expected = self.expected.multi_eval(x)

        plt.plot(x, orig, label='original CDF')
        if self.actual is not None:
            plt.plot(x, actual, label='actual CDF', marker='*')
        if hasattr(self, 'expected'):
            plt.plot(x, expected, label='expected CDF', marker='+')

        plt.grid()
        plt.legend()
        plt.title(f'{self._testMethodName} - cropping {self.interval}')
<<<<<<< HEAD
        plt.show()


class TestCasePosteriorNumeric(unittest.TestCase):

    varx = None
    vary = None
    jpt = None
    df = None

    @classmethod
    def f(cls, x):
        """The function to predict."""
        # return x * np.sin(x)
        return x

    @classmethod
    def setUpClass(cls):
        SAMPLES = 200
        gauss1 = Gaussian([-.25, -.25], [[.2, -.07], [-.07, .1]])
        gauss2 = Gaussian([.5, 1], [[.2, .07], [.07, .05]])
        gauss1_data = gauss1.sample(SAMPLES)
        gauss2_data = gauss2.sample(SAMPLES)
        data = np.vstack([gauss1_data, gauss2_data])

        cls.df = DataFrame({'X': data[:, 0], 'Y': data[:, 1], 'Color': ['R'] * SAMPLES + ['B'] * SAMPLES})

        cls.varx = NumericVariable('X', Numeric, precision=.1)
        cls.vary = NumericVariable('Y', Numeric, precision=.1)
        cls.varcolor = SymbolicVariable('Color', SymbolicType('ColorType', ['R', 'B']))

        cls.jpt = JPT(variables=[cls.varx, cls.vary], min_samples_leaf=.01)
        # cls.jpt = JPT(variables=[cls.varx, cls.vary, cls.varcolor], min_samples_leaf=.1)  # TODO use this once symbolic variables are considered in posterior
        cls.jpt.learn(cls.df[['X', 'Y']])
        # cls.jpt.learn(cls.df)  # TODO use this once symbolic variables are considered in posterior

    def test_posterior_numeric_x_given_y_interval(self):
        self.q = [self.varx]
        self.e = {self.vary: ContinuousSet(1, 1.5)}
        self.posterior = self.jpt.posterior(self.q, self.e)

    def test_posterior_numeric_y_given_x_interval(self):
        self.q = [self.vary]
        self.e = {self.varx: ContinuousSet(1, 2)}
        self.posterior = self.jpt.posterior(self.q, self.e)

    def test_posterior_numeric_x_given_y_value(self):
        self.q = [self.varx]
        self.e = {self.vary: 0}
        self.posterior = self.jpt.posterior(self.q, self.e)

    def plot(self):
        print('Tearing down test method',
              self._testMethodName,
              'with calculated posterior',
              f'Posterior P('
              f'{",".join([qv.name for qv in self.q])}|{",".join([f"{k.name}={v}" for k, v in self.e.items()])})')

        # Mesh the input space for evaluations of the real function, the prediction and its MSE
        X = np.linspace(-2, 2, 100)
        mean = statistics.mean(self.df['X'])
        sd = statistics.stdev(self.df['X'])
        meanr = statistics.mean(self.df[self.df['Color'] == 'R']['X'])
        sdr = statistics.stdev(self.df[self.df['Color'] == 'R']['X'])
        meanb = statistics.mean(self.df[self.df['Color'] == 'B']['X'])
        sdb = statistics.stdev(self.df[self.df['Color'] == 'B']['X'])

        xr = self.df[self.df['Color'] == 'R']['X']
        xb = self.df[self.df['Color'] == 'B']['X']
        yr = self.df[self.df['Color'] == 'R']['Y']
        yb = self.df[self.df['Color'] == 'B']['Y']

        # Plot the data, the pdfs of each dataset and of the datasets combined
        plt.scatter(xr, yr, color='r', marker='.', label='Training data A')
        plt.scatter(xb, yb, color='b', marker='.', label='Training data B')
        plt.plot(sorted(self.df['X']), norm.pdf(sorted(self.df['X']), mean, sd), label='PDF of combined datasets')
        plt.plot(sorted(xr), norm.pdf(sorted(xr), meanr, sdr), label='PDF of dataset A')
        plt.plot(sorted(xb), norm.pdf(sorted(xb), meanb, sdb), label='PDF of dataset B')

        # plot posterior
        for var in self.q:
            if var not in self.posterior:
                continue
            plt.plot(X, self.posterior[var].cdf.multi_eval(X), label=f'Posterior of combined datasets')

        plt.xlabel('$x$')
        plt.ylabel('$f(x)$')
        plt.ylim(-2, 5)
        plt.xlim(-2, 2)
        plt.legend(loc='upper left')
        plt.title(f'Posterior P('
                  f'{",".join([v.name for v in self.q])}|{",".join([f"{k.name}={v}" for k, v in self.e.items()])})')
        plt.grid()
        plt.show()


class TestCasePosteriorSymbolic(unittest.TestCase):

    data = None
    variables = None
    jpt = None

    @classmethod
    def setUpClass(cls):
        f_csv = '../examples/data/restaurant.csv'
        cls.data = pd.read_csv(f_csv, sep=',').fillna(value='???')
        cls.variables = infer_from_dataframe(cls.data, scale_numeric_types=True, precision=.01, blur=.01)
        # 0 Alternatives[ALTERNATIVES_TYPE(SYM)], BOOL
        # 1 Bar[BAR_TYPE(SYM)], BOOl
        # 2 Friday[FRIDAY_TYPE(SYM)], BOOL
        # 3 Hungry[HUNGRY_TYPE(SYM)], BOOl
        # 4 Patrons[PATRONS_TYPE(SYM)], None, Some, Full
        # 5 Price[PRICE_TYPE(SYM)], $, $$, $$$
        # 6 Rain[RAIN_TYPE(SYM)], BOOL
        # 7 Reservation[RESERVATION_TYPE(SYM)], BOOL
        # 8 Food[FOOD_TYPE(SYM)], French, Thai, Burger, Italian
        # 9 WaitEstimate[WAITESTIMATE_TYPE(SYM)], 0--10, 10--30, 30--60, >60
        # 10 WillWait[WILLWAIT_TYPE(SYM)]  BOOL (typically target variable)

        cls.jpt = JPT(variables=cls.variables, min_samples_leaf=1)
        cls.jpt.learn(columns=cls.data.values.T)

    def test_posterior_symbolic_single_candidate_T(self):
        self.q = [self.variables[-1]]
        self.e = {self.variables[9]: '10--30', self.variables[8]: 'Thai'}
        self.posterior = self.jpt.posterior(self.q, self.e)
        self.assertEqual({True}, self.posterior[self.q[-1]].expectation())

    def test_posterior_symbolic_single_candidatet_F(self):
        self.q = [self.variables[-1]]
        self.e = {self.variables[9]: '10--30', self.variables[8]: 'Italian'}
        self.posterior = self.jpt.posterior(self.q, self.e)
        self.assertEqual({False}, self.posterior[self.q[-1]].expectation())

    def test_posterior_symbolic_evidence_not_in_path_T(self):
        self.q = [self.variables[-1]]
        self.e = {self.variables[8]: 'Burger', self.variables[3]: True}
        self.posterior = self.jpt.posterior(self.q, self.e)
        self.assertEqual({True}, self.posterior[self.q[-1]].expectation())

    def test_posterior_symbolic_evidence_not_in_path_F(self):
        self.q = [self.variables[-1]]
        self.e = {self.variables[8]: 'Burger', self.variables[3]: False}
        self.posterior = self.jpt.posterior(self.q, self.e)
        self.assertEqual({False}, self.posterior[self.q[-1]].expectation())

    def test_posterior_symbolic_unsatisfiable(self):
        self.q = [self.variables[-1]]
        self.e = {self.variables[9]: '10--30', self.variables[1]: True, self.variables[8]: 'French'}
        self.assertRaises(Unsatisfiability, self.jpt.posterior, self.q, self.e)


class TestCasePosteriorSymbolicAndNumeric(unittest.TestCase):

    data = None
    variables = None
    jpt = None

    @classmethod
    def setUpClass(cls):
        f_csv = '../examples/data/restaurant-mixed.csv'
        cls.data = pd.read_csv(f_csv, sep=',').fillna(value='???')
        cls.variables = infer_from_dataframe(cls.data, scale_numeric_types=False, precision=.01, blur=.01)
        # 0 Alternatives[ALTERNATIVES_TYPE(SYM)], BOOL
        # 1 Bar[BAR_TYPE(SYM)], BOOl
        # 2 Friday[FRIDAY_TYPE(SYM)], BOOL
        # 3 Hungry[HUNGRY_TYPE(SYM)], BOOl
        # 4 Patrons[PATRONS_TYPE(SYM)], None, Some, Full
        # 5 Price[PRICE_TYPE(SYM)], $, $$, $$$
        # 6 Rain[RAIN_TYPE(SYM)], BOOL
        # 7 Reservation[RESERVATION_TYPE(SYM)], BOOL
        # 8 Food[FOOD_TYPE(SYM)], French, Thai, Burger, Italian
        # 9 WaitEstimate[WAITESTIMATE_TYPE(SYM)], 0, 9, 10, 29, 30, 59, 60 NUMERIC!
        # 10 WillWait[WILLWAIT_TYPE(SYM)]  BOOL
        import logging
        cls.jpt = JPT(variables=cls.variables, min_samples_leaf=1)
        JPT.logger.setLevel(logging.DEBUG)
        cls.jpt.learn(columns=cls.data.values.T)
        # cls.jpt.plot(plotvars=['Food', 'WaitEstimate'], title='Restaurant-Mixed',
        #              filename='Restaurant-Mixed',
        #              directory=tempfile.gettempdir(),
        #              view=True)

    def test_posterior_mixed_single_candidate_T(self):
        self.q = ['WillWait']
        self.e = {'WaitEstimate': [0, 0], 'Food': 'Thai'}
        self.posterior = self.jpt.posterior(self.q, self.e)
        self.assertEqual({True, False}, self.posterior.distributions[self.q[-1]].expectation())

    def test_posterior_mixed_single_candidatet_F(self):
        self.q = [self.variables[-1]]
        self.e = {self.variables[9]: ContinuousSet(10, 30), self.variables[8]: 'Italian'}
        self.posterior = self.jpt.posterior(self.q, self.e)
        self.assertEqual({False}, self.posterior.distributions[self.q[-1]].expectation())

    def test_posterior_mixed_evidence_not_in_path_T(self):
        self.q = [self.variables[-1]]
        self.e = {self.variables[8]: 'Burger', self.variables[3]: True}
        self.posterior = self.jpt.posterior(self.q, self.e)
        self.assertEqual({True}, self.posterior.distributions[self.q[-1]].expectation())

    def test_posterior_mixed_evidence_not_in_path_F(self):
        self.q = [self.variables[-1]]
        self.e = {self.variables[8]: 'Burger', self.variables[3]: False}
        self.posterior = self.jpt.posterior(self.q, self.e)
        self.assertEqual({False}, self.posterior.distributions[self.q[-1]].expectation())

    def test_posterior_mixed_unsatisfiable(self):
        self.q = [self.variables[-1]]
        self.e = {self.variables[9]: ContinuousSet(10, 30), self.variables[1]: True, self.variables[8]: 'French'}
        self.assertRaises(Unsatisfiability, self.jpt.posterior, self.q, self.e)

    def test_posterior_mixed_numeric_query(self):
        self.q = [self.variables[9]]
        self.e = {self.variables[8]: 'Burger', self.variables[0]: False}
        self.posterior = self.jpt.posterior(self.q, self.e)

        # Mesh the input space for evaluations of the real function, the prediction and its MSE
        xr = self.data[(self.data['Food'] == 'Burger') & (self.data['Alternatives'] == False)]['WaitEstimate']

        # Plot the data, the pdfs of each dataset and of the datasets combined
        plt.scatter(self.data['WaitEstimate'], [0]*len(self.data), color='b', marker='*', label='All training data')
        plt.scatter(xr, [0]*len(xr), color='r', marker='.', label='Filtered training data')

    def plot(self):
        print('Tearing down test method',
              self._testMethodName,
              'with calculated posterior',
              f'Posterior P('
              f'{",".join([qv.name for qv in self.q])}|{",".join([f"{k.name}={v}" for k, v in self.e.items()])})')
        # plot posterior
        X = np.linspace(-5, 65, 100)
        for var in self.q:
            if var not in self.posterior.distributions: continue
            plt.plot(X,
                     self.posterior.distributions[var].cdf.multi_eval(np.array([var.domain.values[x] for x in X])),
                     label=f'Posterior of dataset')

        plt.xlabel('$WaitEstimate [min]$')
        plt.ylabel('$f(x)$')
        plt.ylim(-2, 2)
        plt.xlim(-5, 65)
        plt.legend(loc='upper left')
        plt.title(f'Posterior P('
                  f'{",".join([v.name for v in self.q])}|{",".join([f"{k.name}={v}" for k, v in self.e.items()])})'
                  .replace('$', r'\$'))
        plt.grid()
        plt.show()


class TestCaseExpectation(unittest.TestCase):

    jpt = None
    data = None
    variables = None

    @classmethod
    def setUpClass(cls):
        f_csv = '../examples/data/restaurant-mixed.csv'
        cls.data = pd.read_csv(f_csv, sep=',').fillna(value='???')
        cls.variables = infer_from_dataframe(cls.data, scale_numeric_types=True, precision=.01, blur=.01)
        # 0 Alternatives[ALTERNATIVES_TYPE(SYM)], BOOL
        # 1 Bar[BAR_TYPE(SYM)], BOOl
        # 2 Friday[FRIDAY_TYPE(SYM)], BOOL
        # 3 Hungry[HUNGRY_TYPE(SYM)], BOOl
        # 4 Patrons[PATRONS_TYPE(SYM)], None, Some, Full
        # 5 Price[PRICE_TYPE(SYM)], $, $$, $$$
        # 6 Rain[RAIN_TYPE(SYM)], BOOL
        # 7 Reservation[RESERVATION_TYPE(SYM)], BOOL
        # 8 Food[FOOD_TYPE(SYM)], French, Thai, Burger, Italian
        # 9 WaitEstimate[WAITESTIMATE_TYPE(SYM)], 0, 9, 10, 29, 30, 59, 60 NUMERIC!
        # 10 WillWait[WILLWAIT_TYPE(SYM)]  BOOL

        cls.jpt = JPT(variables=cls.variables, min_samples_leaf=1)
        cls.jpt.learn(columns=cls.data.values.T)
        # cls.jpt.plot(#plotvars=['WaitEstimate'],
        #              title='Restaurant-Mixed',
        #              filename='Restaurant-Mixed',
        #              directory=tempfile.gettempdir(),
        #              view=False)

    def test_expectation_mixed_single_candidate_T(self):
        self.q = ['WillWait', 'Friday']
        self.e = {'WaitEstimate': [10, 30],
                  'Food': 'Thai'}
        self.expectation = self.jpt.expectation(self.q, self.e)
        self.assertEqual([True, False], [e.result for e in self.expectation.values()])

    def test_expectation_mixed_unsatisfiable(self):
        self.q = ['WillWait']
        self.e = {'WaitEstimate': [70, 80],
                  'Bar': True,
                  'Food': 'French'}
        self.assertRaises(Unsatisfiability, self.jpt.expectation, self.q, self.e)


class TestCaseInference(unittest.TestCase):

    jpt = None
    data = None
    variables = None

    @classmethod
    def setUpClass(cls):
        f_csv = '../examples/data/restaurant-mixed.csv'
        cls.data = pd.read_csv(f_csv, sep=',').fillna(value='???')
        cls.variables = infer_from_dataframe(cls.data,
                                             scale_numeric_types=True,
                                             precision=.01,
                                             blur=.01)
        # 0 Alternatives[ALTERNATIVES_TYPE(SYM)], BOOL
        # 1 Bar[BAR_TYPE(SYM)], BOOl
        # 2 Friday[FRIDAY_TYPE(SYM)], BOOL
        # 3 Hungry[HUNGRY_TYPE(SYM)], BOOl
        # 4 Patrons[PATRONS_TYPE(SYM)], None, Some, Full
        # 5 Price[PRICE_TYPE(SYM)], $, $$, $$$
        # 6 Rain[RAIN_TYPE(SYM)], BOOL
        # 7 Reservation[RESERVATION_TYPE(SYM)], BOOL
        # 8 Food[FOOD_TYPE(SYM)], French, Thai, Burger, Italian
        # 9 WaitEstimate[WAITESTIMATE_TYPE(SYM)], 0, 9, 10, 29, 30, 59, 60 NUMERIC!
        # 10 WillWait[WILLWAIT_TYPE(SYM)]  BOOL

        cls.jpt = JPT(variables=cls.variables, min_samples_leaf=1)
        cls.jpt.learn(columns=cls.data.values.T)
        # cls.jpt.plot(title='Restaurant-Mixed',
        #              filename='Restaurant-Mixed',
        #              directory=tempfile.gettempdir(),
        #              view=False)

    def test_inference_mixed_single_candidate_T(self):
        self.q = {'WillWait': True}
        self.e = {'WaitEstimate': [0, 10], 'Food': 'Thai'}
        inference = self.jpt.infer(self.q, self.e)
        self.assertEqual(2 / 3, inference.result)

    def test_inference_mixed_neu(self):
        self.q = [self.variables[-1]]
        self.e = {self.variables[-1]: True}
        posterior = self.jpt.posterior(self.q, self.e)
        self.assertEqual({True}, posterior.distributions['WillWait'].expectation())

    # def tearDown(self):
    #     print('Tearing down test method',
    #           self._testMethodName,
    #           'with calculated posterior',
    #           f'Posterior P(' +
    #           f'{",".join([qv.name for qv in self.q])}|{",".join([f"{k}={v}" for k, v in self.e.items()])})')
=======
        plt.show()
>>>>>>> b1330dbc
<|MERGE_RESOLUTION|>--- conflicted
+++ resolved
@@ -316,7 +316,6 @@
         plt.grid()
         plt.legend()
         plt.title(f'{self._testMethodName} - cropping {self.interval}')
-<<<<<<< HEAD
         plt.show()
 
 
@@ -664,6 +663,3 @@
     #           'with calculated posterior',
     #           f'Posterior P(' +
     #           f'{",".join([qv.name for qv in self.q])}|{",".join([f"{k}={v}" for k, v in self.e.items()])})')
-=======
-        plt.show()
->>>>>>> b1330dbc
