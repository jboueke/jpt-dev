'''© Copyright 2021, Mareike Picklum, Daniel Nyga.
'''
import html
import json
import math
import numbers
import operator
import os
import pickle
import pprint
from collections import defaultdict, deque, ChainMap, OrderedDict
import datetime
<<<<<<< HEAD
from itertools import zip_longest
=======
from typing import Dict, List, Tuple
>>>>>>> 62935098

import numpy as np
import pandas as pd
from dnutils.stats import stopwatch
from graphviz import Digraph
from matplotlib import style, pyplot as plt

import dnutils
from dnutils import first, ifnone, mapstr, out, err, fst
from sklearn.tree import DecisionTreeRegressor

from .base.utils import list2interval, format_path, normalized, Unsatisfiability

from .variables import Variable, VariableMap

try:
    from .base.quantiles import QuantileDistribution
    from .base.intervals import ContinuousSet as Interval, EXC, INC, R, ContinuousSet
    from .base.constants import plotstyle, orange, green, SYMBOL
    from .base.utils import list2interval, format_path, normalized
    from .learning.impurity import Impurity
    from .learning.distributions import Multinomial, Numeric, Identity, Distribution
    from .variables import Variable
except ImportError:
    import pyximport
    pyximport.install()
finally:
    from .base.quantiles import QuantileDistribution
    from .base.intervals import ContinuousSet as Interval, EXC, INC, R, ContinuousSet
    from .base.constants import plotstyle, orange, green, SYMBOL
    from .base.utils import list2interval, format_path, normalized
    from .learning.impurity import Impurity
    from .learning.distributions import Multinomial, Numeric, Identity
    from .variables import Variable


style.use(plotstyle)


# ----------------------------------------------------------------------------------------------------------------------
# Global data store to exploit copy-on-write in multiprocessing

import multiprocessing as mp

_data = None
_data_queue = mp.Queue()
_node_queue = mp.Queue()
_pool = None


# ----------------------------------------------------------------------------------------------------------------------


def _prior(args):
    var_idx, json_var = args
    try:
        return Variable.from_json(json_var).dist(data=_data, col=var_idx).to_json()
    except ValueError as e:
        raise ValueError('%s: %s' % (Variable.from_json(json_var), str(e)))


class Node:
    '''
    Wrapper for the nodes of the :class:`jpt.learning.trees.Tree`.
    '''

    def __init__(self, idx:int, parent=None) -> None:
        '''
        :param idx:             the identifier of a node
        :type idx:              int
        :param parent:          the parent node
        :type parent:           jpt.learning.trees.Node
        '''
        self.idx = idx
        self.parent = parent
        self.samples = 0.
        self._path = []

    @property
    def path(self) -> VariableMap:
        res = VariableMap()
        for var, vals in self._path:
            res[var] = res.get(var, set(range(var.domain.n_values)) if var.symbolic else R).intersection(vals)
        return res

    def format_path(self):
        return format_path(self.path)

    def __str__(self) -> str:
        return f'Node<{self.idx}>'

    def __repr__(self) -> str:
        return f'Node<{self.idx}> object at {hex(id(self))}'


# ----------------------------------------------------------------------------------------------------------------------


class DecisionNode(Node):
    '''
    Represents an inner (decision) node of the the :class:`jpt.learning.trees.Tree`.
    '''

    def __init__(self, idx:int, variable:Variable, parent:Node=None):
        '''
        :param idx:             the identifier of a node
        :type idx:              int
        :param variable:   the split feature name
        :type variable:    jpt.variables.Variable
        '''
        self._splits = None
        self.variable = variable
        super().__init__(idx, parent=parent)
        self.children:None or List[Node] = None  # [None] * len(self.splits)

    def __eq__(self, o) -> bool:
        return (type(self) is type(o) and
                self.idx == o.idx and
                (self.parent.idx
                 if self.parent is not None else None) == (o.parent.idx if o.parent is not None else None) and
                [n.idx for n in self.children] == [n.idx for n in o.children] and
                self.splits == o.splits and
                self.variable == o.variable and
                self.samples == o.samples)

    def to_json(self) -> str:
        return {'idx': self.idx,
                'parent': self.parent.idx if self.parent is not None else None,
                'splits': [s.to_json() if isinstance(s, ContinuousSet) else s for s in self.splits],
                'variable': self.variable.name,
                '_path': [(var.name, split.to_json() if var.numeric else list(split)) for var, split in self._path],
                'children': [node.idx for node in self.children],
                'samples': self.samples,
                'child_idx': self.parent.children.index(self) if self.parent is not None else None}

    @staticmethod
    def from_json(jpt, data):
        node = DecisionNode(idx=data['idx'], variable=jpt.varnames[data['variable']])
        node.splits = [Interval.from_json(s) if node.variable.numeric else s for s in data['splits']]
        node.children = [None] * len(node.splits)
        node.parent = jpt.innernodes.get(data['parent'])
        node.samples = data['samples']
        if node.parent is not None:
            node.parent.set_child(data['child_idx'], node)
        jpt.innernodes[node.idx] = node
        return node

    @property
    def splits(self) -> List:
        return self._splits

    @splits.setter
    def splits(self, splits):
        if self.children is not None:
            raise ValueError('Children already set: %s' % self.children)
        self._splits = splits
        self.children = [None] * len(self._splits)

    def set_child(self, idx, node) -> None:
        self.children[idx] = node
        node._path = list(self._path)
        node._path.append((self.variable, self.splits[idx]))

    def str_edge(self, idx) -> str:
        return str(ContinuousSet(self.variable.domain.labels[self.splits[idx].lower],
                                 self.variable.domain.labels[self.splits[idx].upper],
                                 self.splits[idx].left,
                                 self.splits[idx].right)
                   if self.variable.numeric else self.variable.domain.labels[idx])

    @property
    def str_node(self) -> str:
        return self.variable.name

    def __str__(self) -> str:
        return (f'DecisionNode<ID:{self.idx}; '
                f'Variable: {self.variable.name} [%s]' % '; '.join(mapstr(self.splits)) +
                f'Parent: {f"DecisionNode<ID: {self.parent.idx}>" if self.parent else None}; '
                f'#children: {len(self.children)}>')

    def __repr__(self) -> str:
        return f'Node<{self.idx}> object at {hex(id(self))}'


# ----------------------------------------------------------------------------------------------------------------------


class Leaf(Node):
    '''
    Represents a leaf node of the the :class:`jpt.learning.trees.Tree`.
    '''
    def __init__(self, idx:int, parent:Node or None=None, prior=None):
        super().__init__(idx, parent=parent)
        self.distributions = VariableMap()
        self.prior = prior

    @property
    def str_node(self) -> str:
        return ""

    def applies(self, query:VariableMap) -> bool:
        '''Checks whether this leaf is consistent with the given ``query``.'''
        path = self.path
        for var in set(query.keys()).intersection(set(path.keys())):
            if path.get(var).isdisjoint(query.get(var)):
                return False
        return True

    @property
    def value(self):
        return self.distributions

    def __str__(self) -> str:
        return (f'Leaf<ID: {self.idx}; '
                f'parent: {f"DecisionNode<ID: {self.parent.idx}>" if self.parent else None}>')

    def __repr__(self) -> str:
        return f'LeafNode<{self.idx}> object at {hex(id(self))}'

    def to_json(self) -> str:
        return {'idx': self.idx,
                'distributions': self.distributions.to_json(),
                'prior': self.prior,
                'samples': self.samples,
                'parent': self.parent.idx if self.parent is not None else None,
                'child_idx': self.parent.children.index(self)}

    @staticmethod
    def from_json(tree, data):
        leaf = Leaf(idx=data['idx'], prior=data['prior'], parent=tree.innernodes.get(data['parent']))
        leaf.distributions = VariableMap.from_json(tree.variables, data['distributions'], Distribution)
        leaf._path = []
        leaf.parent.set_child(data['child_idx'], leaf)
        leaf.prior = data['prior']
        leaf.samples = data['samples']
        tree.leaves[leaf.idx] = leaf
        return leaf

    def __eq__(self, o) -> bool:
        return (type(o) == type(self) and
                self.idx == o.idx and
                self._path == o._path and
                self.samples == o.samples and
                self.distributions == o.distributions and
                self.prior == o.prior)


# ----------------------------------------------------------------------------------------------------------------------

class Result:

    def __init__(self, query, evidence, res=None, cand=None, w=None):
        self.query = query
        self._evidence = evidence
        self._res = ifnone(res, [])
        self._cand = ifnone(cand, [])
        self._w = ifnone(w, [])

    def __str__(self):
        return self.format_result()

    @property
    def evidence(self):
        return {k: (k.domain.labels[v] if k.symbolic else ContinuousSet(k.domain.labels[v.lower], k.domain.labels[v.upper], v.left, v.right)) for k, v in self._evidence.items()}

    @property
    def result(self):
        return self._res

    @result.setter
    def result(self, res):
        self._res = res

    @property
    def candidates(self):
        return self._cand

    @candidates.setter
    def candidates(self, cand):
        self._cand = cand

    @property
    def weights(self):
        return self._w

    @weights.setter
    def weights(self, w):
        self._w = w

    def format_result(self):
        return ('P(%s%s%s) = %.3f%%' % (', '.join([var.str(val, fmt="logic") for var, val in self.query.items()]),
                                        ' | ' if self.evidence else '',
                                        ', '.join([var.str(val, fmt='logic') for var, val in self.evidence.items()]),
                                        self.result * 100))

    def explain(self):
        result = self.format_result()
        result += '\n'
        for weight, leaf in sorted(zip(self.weights, self.candidates), key=operator.itemgetter(0), reverse=True):
            result += '%.3f%%: %s\n' % (weight, format_path({var: val for var, val in leaf.path.items() if var not in self.evidence}))
        return result


class ExpectationResult(Result):

    def __init__(self, query, evidence, theta, lower=None, upper=None, res=None, cand=None, w=None):
        super().__init__(query, evidence, res=res, cand=cand, w=w)
        self.theta = theta
        self._lower = lower
        self._upper = upper

    @property
    def lower(self):
        return self.query.domain.labels[self._lower]

    @property
    def upper(self):
        return self.query.domain.labels[self._upper]

    @property
    def result(self):
        return self.query.domain.labels[self._res]

    def format_result(self):
        left = 'E(%s%s%s; %s = %.3f)' % (self.query,
                                         ' | ' if self.evidence else '',
                                         ', '.join([var.str(val, fmt='logic') for var, val in self._evidence.items()]),
                                         SYMBOL.THETA,
                                         self.theta)
        right = '[%.3f %s %.3f %s %.3f]' % (self.lower,
                                            SYMBOL.ARROW_BAR_LEFT,
                                            self.result,
                                            SYMBOL.ARROW_BAR_RIGHT,
                                            self.upper) if self.query.numeric else self.query.str(self.result)
        return '%s = %s' % (left, right)


class MPEResult(Result):

    def __init__(self, evidence, res=None, cand=None, w=None):
        super().__init__(None, evidence, res=res, cand=cand, w=w)
        self.path = {}

    def format_result(self):
        return f'MPE({self.evidence}) = {format_path(self.path)}'


class PosteriorResult(Result):

    def __init__(self, query, evidence, dists=None, cand=None, w=None):
        super().__init__(query, evidence, res=None, cand=cand)
        self._w = ifnone(w, {})
        self.distributions = dists

    def format_result(self):
        return ('P(%s%s%s) = %.3f%%' % (', '.join([var.str(val, fmt="logic") for var, val in self.query.items()]),
                                        ' | ' if self.evidence else '',
                                        ', '.join([var.str(val, fmt='logic') for var, val in self.evidence.items()]),
                                        self.result * 100))

    def __getitem__(self, item):
        return self.distributions[item]


class JPTBase:

    def __init__(self, variables:List[Variable], targets:None or List[Variable]=None):
        self._variables = tuple(variables)
        self._targets = targets
        self.varnames:OrderedDict[str, Variable] = OrderedDict(
                        (var.name, var) for var in self._variables)
        self.leaves:Dict[int, Leaf] = {}
        self.innernodes:Dict[int, DecisionNode] = {}
        self.allnodes:Dict[int,Node] = ChainMap(self.innernodes, self.leaves)
        self.priors = {}

    @property
    def variables(self) -> List[Variable]:
        return self._variables

    @property
    def targets(self) -> List[Variable]:
        return self._targets

    def to_json(self) -> str:
        return {'variables': [v.to_json() for v in self.variables],
                'targets': [v.name for v in self.variables],
                'leaves': [l.to_json() for l in self.leaves.values()],
                'innernodes': [n.to_json() for n in self.innernodes.values()],
                'priors': {varname: p.to_json() for varname, p in self.priors.items()}}

    @staticmethod
    def from_json(data) -> str:
        jpt = JPTBase(variables=[Variable.from_json(d) for d in data['variables']])
        jpt._targets = tuple(jpt.varnames[varname] for varname in data['targets'])
        for d in data['innernodes']:
            DecisionNode.from_json(jpt, d)
        for d in data['leaves']:
            Leaf.from_json(jpt, d)
        jpt.priors = {varname: jpt.varnames[varname].domain.from_json(dist)
                      for varname, dist in data['priors'].items()}
        return jpt

    def __eq__(self, o) -> bool:
        return (isinstance(o, JPTBase) and
                self.variables == o.variables and
                self.innernodes == o.innernodes and
                self.leaves == o.leaves and
                self.priors == o.priors)

    def infer(self, query, evidence=None, fail_on_unsatisfiability=True) -> Result:
        r'''For each candidate leaf ``l`` calculate the number of samples in which `query` is true:

        .. math::
            P(query|evidence) = \frac{p_q}{p_e}
            :label: query

        .. math::
            p_q = \frac{c}{N}
            :label: pq

        .. math::
            c = \frac{\prod{F}}{x^{n-1}}
            :label: c

        where ``Q`` is the set of variables in `query`, :math:`P_{l}` is the set of variables that occur in ``l``,
        :math:`F = \{v | v \in Q \wedge~v \notin P_{l}\}` is the set of variables in the `query` that do not occur in ``l``'s path,
        :math:`x = |S_{l}|` is the number of samples in ``l``, :math:`n = |F|` is the number of free variables and
        ``N`` is the number of samples represented by the entire tree.
        reference to :eq:`query`

        :param query:       the event to query for, i.e. the query part of the conditional P(query|evidence) or the prior P(query)
        :type query:        dict of {jpt.variables.Variable : jpt.learning.distributions.Distribution.value}
        :param evidence:    the event conditioned on, i.e. the evidence part of the conditional P(query|evidence)
        :type evidence:     dict of {jpt.variables.Variable : jpt.learning.distributions.Distribution.value}
        '''
        querymap = VariableMap()
        for key, value in query.items():
            querymap[key if isinstance(key, Variable) else self.varnames[key]] = value
        query_ = self._prepropress_query(querymap)
        evidencemap = VariableMap()
        if evidence:
            for key, value in evidence.items():
                evidencemap[key if isinstance(key, Variable) else self.varnames[key]] = value
        evidence_ = ifnone(evidencemap, {}, self._prepropress_query)

        r = Result(query_, evidence_)

        p_q = 0.
        p_e = 0.

        for leaf in self.apply(evidence_):
            # out(leaf.format_path(), 'applies', ' ^ '.join([var.str_by_idx(val) for var, val in evidence_.items()]))
            p_m = 1
            for var in set(evidence_.keys()):
                evidence_val = evidence_[var]
                if var.numeric and var in leaf.path:
                    evidence_val = evidence_val.intersection(leaf.path[var])
                elif var.symbolic and var in leaf.path:
                    continue
                p_m *= leaf.distributions[var]._p(evidence_val)

            w = leaf.prior
            p_m *= w
            p_e += p_m

            if leaf.applies(query_):
                for var in set(query_.keys()):
                    query_val = query_[var]
                    if var.numeric and var in leaf.path:
                        query_val = query_val.intersection(leaf.path[var])
                    elif var.symbolic and var in leaf.path:
                        continue
                    p_m *= leaf.distributions[var]._p(query_val)
                p_q += p_m

                r.candidates.append(leaf)
                r.weights.append(p_m)

        if p_e == 0:
            if fail_on_unsatisfiability:
                raise ValueError('Query is unsatisfiable: P(%s) is 0.' % format_path(evidence_))
            else:
                r.result = None
                r.weights = None
        else:
            r.result = p_q / p_e
            r.weights = [w / p_e for w in r.weights]
        return r

    def posterior(self, variables, evidence, fail_on_unsatisfiability=True) -> Result:
        '''

        :param variables:        the query variables of the posterior to be computed
        :type variables:         list of jpt.variables.Variable
        :param evidence:    the evidence given for the posterior to be computed
        :param fail_on_unsatisfiability: wether or not an ``Unsatisfiability`` error is raised if the
                                         likelihood of the evidence is 0.
        :type fail_on_unsatisfiability:  bool
        :return:            jpt.trees.InferenceResult containing distributions, candidates and weights
        '''
        evidence_ = ifnone(evidence, {}, self._prepropress_query)
        result = PosteriorResult(variables, evidence_)
        variables = [self.varnames[v] if type(v) is str else v for v in variables]

        distributions = defaultdict(list)

        likelihoods = []
        priors = []

        for leaf in self.apply(evidence_):
            likelihood = 1
            # check if path of candidate leaf is consistent with evidence
            # (i.e. contains evicence variable with *correct* value or does not contain it at all)
            for var in set(evidence_.keys()):
                evidence_set = evidence_[var]
                if var in leaf.path:
                    evidence_set = evidence_set.intersection(leaf.path[var])
                likelihood *= leaf.distributions[var]._p(evidence_set)
            likelihoods.append(likelihood)
            priors.append(leaf.prior)

            for var in variables:
                evidence_set = evidence_.get(var)
                distribution = leaf.distributions[var]
                if evidence_set is not None:
                    if var in leaf.path:
                        evidence_set = evidence_set.intersection(leaf.path[var])
                        distribution = distribution.crop(evidence_set)
                distributions[var].append(distribution)

            result.candidates.append(leaf)

        weights = [l * p for l, p in zip(likelihoods, priors)]
        try:
            weights = normalized(weights)
        except ValueError:
            if fail_on_unsatisfiability:
                raise Unsatisfiability('Evidence %s is unsatisfiable.' % format_path(evidence))
            return None

        # initialize all query variables with None, in case dists
        # is empty (i.e. no candidate leaves -> query unsatisfiable)
        result.distributions = VariableMap()

        for var, dists in distributions.items():
            if var.numeric:
                result.distributions[var] = Numeric.merge(dists, weights=weights)
            elif var.symbolic:
                result.distributions[var] = Multinomial.merge(dists, weights=weights)

        return result

    def expectation(self, variables=None, evidence=None, confidence_level=None, fail_on_unsatisfiability=True) -> ExpectationResult:
        '''
        Compute the expected value of all ``variables``. If no ``variables`` are passed,
        it defaults to all variables not passed as ``evidence``.
        '''
        variables = ifnone([v if isinstance(v, Variable) else self.varnames[v] for v in variables],
                           set(self.variables) - set(evidence))
        posteriors = self.posterior(variables, evidence, fail_on_unsatisfiability=fail_on_unsatisfiability)
        conf_level = ifnone(confidence_level, .95)

        if posteriors is None:
            if fail_on_unsatisfiability:
                raise Unsatisfiability('Query is unsatisfiable: P(%s) is 0.' % format_path(evidence))
            else:
                return None

        final = VariableMap()
        for var, dist in posteriors.distributions.items():
            result = ExpectationResult(var, posteriors._evidence, conf_level)
            result._res = dist._expectation()
            if var.numeric:
                exp_quantile = dist.cdf.eval(result._res)
                result._lower = dist.ppf.eval(max(0., (exp_quantile - conf_level / 2.)))
                result._upper = dist.ppf.eval(min(1., (exp_quantile + conf_level / 2.)))
            final[var] = result
        return final

    def mpe(self, evidence=None, fail_on_unsatisfiability=True) -> MPEResult:
        '''
        Compute the (conditional) MPE state of the model.
        '''
        evidence_ = self._prepropress_query(evidence)
        distributions = {var: deque() for var in self.variables}

        r = MPEResult(evidence_)

        for leaf in self.apply(evidence_):
            p_m = 1
            for var in set(evidence_.keys()):
                evidence_val = evidence_[var]
                if var.numeric and var in leaf.path:
                    evidence_val = evidence_val.intersection(leaf.path[var])
                elif var.symbolic and var in leaf.path:
                    continue
                p_m *= leaf.distributions[var]._p(evidence_val)

            if not p_m: continue

            for var in self.variables:
                distributions[var].append((leaf.distributions[var], p_m))

        if not all([sum([w for _, w in distributions[var]]) for v in self.variables]):
            if fail_on_unsatisfiability:
                raise ValueError('Query is unsatisfiable: P(%s) is 0.' % var.str(evidence_val, fmt='logic'))
            else:
                return None

        posteriors = {var: var.domain.merge([d for d, _ in distributions[var]],
                                            normalized([w for _, w in distributions[var]]))
                      for var in distributions}

        for var, dist in posteriors.items():
            if var in evidence_:
                continue
            r.path.update({var: dist.mpe()})
        return r

    def _prepropress_query(self, query) -> VariableMap:
        '''
        Transform a query entered by a user into an internal representation
        that can be further processed.
        '''
        # Transform lists into a numeric interval:
        query_ = VariableMap()
        # Transform single numeric values in to intervals given by the haze
        # parameter of the respective variable:
        for key, arg in query.items():
            var = key if isinstance(key, Variable) else self.varnames[key]
            if var.numeric:
                if type(arg) is list:
                    arg = list2interval(arg)
                if isinstance(arg, numbers.Number):
                    val = var.domain.values[arg]
                    prior = self.priors[var.name]
                    quantile = prior.cdf.functions[max(1, min(len(prior.cdf) - 2,
                                                              prior.cdf.idx_at(val)))].eval(val)
                    lower = quantile - var.haze / 2
                    upper = quantile + var.haze / 2
                    query_[var] = ContinuousSet(prior.ppf.functions[max(1,
                                                                        min(len(prior.cdf) - 2,
                                                                            prior.ppf.idx_at(lower)))].eval(lower),
                                                prior.ppf.functions[min(len(prior.ppf) - 2,
                                                                        max(1,
                                                                        prior.ppf.idx_at(upper)))].eval(upper))
                elif isinstance(arg, ContinuousSet):
                    query_[var] = ContinuousSet(var.domain.values[arg.lower],
                                                var.domain.values[arg.upper], arg.left, arg.right)
            if var.symbolic:
                # Transform into internal values (symbolic values to their indices):
                if not type(arg) is set:
                    arg = {arg}
                query_[var] = {var.domain.values[v] for v in arg}

        JPT.logger.debug('Original :', pprint.pformat(query), '\nProcessed:', pprint.pformat(query_))
        return query_

    def apply(self, query):
        # if the sample doesn't match the features of the tree, there is no valid prediction possible
        if not set(query.keys()).issubset(set(self._variables)):
            raise TypeError(f'Invalid query. Query contains variables that are not '
                            f'represented by this tree: {[v for v in query.keys() if v not in self._variables]}')

        # find the leaf (or the leaves) that have each variable either
        # - not occur in the path to this node OR
        # - match the boolean/symbolic value in the path OR
        # - lie in the interval of the numeric value in the path
        # -> return leaf that matches query
        yield from (leaf for leaf in self.leaves.values() if leaf.applies(query))


class JPT(JPTBase):
    '''
    Joint Probability Trees.
    '''

    logger = dnutils.getlogger('/jpt', level=dnutils.INFO)

    def __init__(self, variables, targets=None, min_samples_leaf=.01, min_impurity_improvement=None,
                 max_leaves=None, max_depth=None) -> None:
        '''Implementation of Joint Probability Tree (JPT) learning. We store multiple distributions
        induced by its training samples in the nodes so we can later make statements
        about the confidence of the prediction.
        has children :class:`~jpt.learning.trees.Node`.

        :param variables:           the variable declarations of the data being processed by this tree
        :type variables:            [jpt.variables.Variable]
        :param min_samples_leaf:    the minimum number of samples required to generate a leaf node
        :type min_samples_leaf:     int
        '''
        super().__init__(variables, targets=targets)
        self._min_samples_leaf = min_samples_leaf
        self.min_impurity_improvement = min_impurity_improvement
        self._numsamples = 0
        self.root = None
        self.c45queue = deque()
        self.max_leaves = max_leaves
        self.max_depth = max_depth or float('inf')
        self._node_counter = 0
        self.indices = None
        self.impurity = None

    def c45(self, data, start, end, parent, child_idx, depth) -> None:
        '''
        Creates a node in the decision tree according to the C4.5 algorithm on the data identified by
        ``indices``. The created node is put as a child with index ``child_idx`` to the children of
        node ``parent``, if any.

        :param indices: the indices for the training samples used to calculate the gain
        :type indices:      [[int]]
        :param parent:      the parent node of the current iteration, initially the root node
        :type parent:       jpt.variables.Variable
        :param child_idx:   the index of the child in the current iteration
        :type child_idx:    int
        '''
        # --------------------------------------------------------------------------------------------------------------
        min_impurity_improvement = ifnone(self.min_impurity_improvement, 0)
        # --------------------------------------------------------------------------------------------------------------
        n_samples = end - start

        if n_samples > self.min_samples_leaf:
            impurity = self.impurity
            impurity.compute_best_split(start, end)
            max_gain = impurity.max_impurity_improvement
            best_split = impurity.best_split_pos

            if impurity.best_var != -1:
                ft_best_idx = impurity.best_var
                ft_best = self.variables[ft_best_idx]  # if ft_best_idx is not None else None
            else:
                ft_best = None

        else:
            max_gain = 0
            ft_best = None
            sp_best = None
            ft_best_idx = None

        # create decision node splitting on ft_best or leaf node if min_samples_leaf criterion is not met
        if max_gain <= min_impurity_improvement or depth >= self.max_depth:
            leaf = Leaf(idx=len(self.allnodes),
                        parent=parent)
            if parent is not None:
                parent.set_child(child_idx, leaf)

            for i, v in enumerate(self.variables):
                leaf.distributions[v] = v.dist(data=data, rows=self.indices[start:end], col=i)

            leaf.prior = n_samples / data.shape[0]
            leaf.samples = n_samples

            self.leaves[leaf.idx] = leaf

            JPT.logger.debug('Created leaf', str(leaf))

        else:
            # divide examples into distinct sets for each value of ft_best
            # split_data = None  # {val: [] for val in ft_best.domain.values}
            node = DecisionNode(idx=len(self.allnodes),
                                variable=ft_best,
                                parent=parent)
            node.samples = n_samples
            # update path
            self.innernodes[node.idx] = node

            if ft_best.symbolic:
                # CASE SPLIT VARIABLE IS SYMBOLIC
                node.splits = [{i_v} for i_v in range(ft_best.domain.n_values)]

                # split examples into distinct sets for each value of the selected feature
                prev = 0
                for i, val in enumerate(node.splits):
                    if best_split and first(val) == data[self.indices[start + best_split[0]], ft_best_idx]:
                        pos = best_split.popleft()
                        self.c45queue.append((data, start + prev, start + pos + 1, node, i, depth + 1))
                        prev = pos + 1

            elif ft_best.numeric:
                # CASE SPLIT VARIABLE IS NUMERIC
                prev = 0
                splits = [Interval(np.NINF, np.PINF, EXC, EXC)]
                for i, pos in enumerate(best_split):
                    splits[-1].upper = (data[self.indices[start + pos],
                                             ft_best_idx] +
                                        data[self.indices[start + pos + 1],
                                             ft_best_idx]) / 2
                    splits.append(Interval(splits[-1].upper, np.PINF, INC, EXC))
                    self.c45queue.append((data, start + prev, start + pos + 1, node, i, depth + 1))
                    prev = pos + 1
                self.c45queue.append((data, start + prev, end, node, len(splits) - 1, depth + 1))
                node.splits = splits

            else:
                raise TypeError('Unknown variable type: %s.' % type(ft_best).__name__)

            if parent is not None:
                parent.set_child(child_idx, node)

            JPT.logger.debug('Created decision node', str(node))

    def __str__(self) -> str:
        return (f'{self.__class__.__name__}\n'
                f'{self._p(self.root, 0)}\n'
                f'JPT stats: #innernodes = {len(self.innernodes)}, '
                f'#leaves = {len(self.leaves)} ({len(self.allnodes)} total)\n')

    def __repr__(self) -> str:
        return (f'{self.__class__.__name__}\n'
                f'{self._p(self.root, 0)}\n'
                f'JPT stats: #innernodes = {len(self.innernodes)}, '
                f'#leaves = {len(self.leaves)} ({len(self.allnodes)} total)\n')

    def _p(self, parent, indent) -> str:
        if parent is None:
            return "{}None\n".format(" " * indent)
        return "{}{}\n{}".format(" " * indent,
                                 str(parent),
                                 ''.join([self._p(r, indent + 5) for r in ([] if isinstance(parent, Leaf)
                                                                           else parent.children)]))

    def _preprocess_data(self, data=None, rows=None, columns=None) -> np.ndarray:
        '''
        Transform the input data into an internal representation.
        '''
        if sum(d is not None for d in (data, rows, columns)) != 1:
            raise ValueError('Only either of the three is allowed.')

        JPT.logger.info('Preprocessing data...')

        if isinstance(data, np.ndarray) and data.shape[0] or isinstance(data, list):
            rows = data

        if isinstance(rows, list) and rows:  # Transpose the rows
            columns = [[row[i] for row in rows] for i in range(len(self.variables))]
        elif isinstance(rows, np.ndarray) and rows.shape[0]:
            columns = rows.T

        if isinstance(columns, list) and columns:
            shape = len(columns[0]), len(columns)
        elif isinstance(columns, np.ndarray) and columns.shape:
            shape = columns.T.shape
        elif isinstance(data, pd.DataFrame):
            shape = data.shape
        else:
            raise ValueError('No data given.')

        data_ = np.ndarray(shape=shape, dtype=np.float64, order='C')
        if isinstance(data, pd.DataFrame):
            if set(self.varnames).symmetric_difference(set(data.columns)):
                raise ValueError('Unknown variable names: %s'
                                 % ', '.join(mapstr(set(self.varnames).symmetric_difference(set(data.columns)))))

            # Check if the order of columns in the data frame is the same
            # as the order of the variables.
            if not all(c == v for c, v in zip_longest(data.columns, self.varnames)):
                raise ValueError('Columns in DataFrame must coincide with variable order: %s' %
                                 ', '.join(mapstr(self.varnames)))
            transformations = {v: self.varnames[v].domain.values.transformer() for v in data.columns}
            try:
                data_[:] = data.transform(transformations).values
            except ValueError:
                err(transformations)
                raise
        else:
            for i, (var, col) in enumerate(zip(self.variables, columns)):
                data_[:, i] = [var.domain.values[v] for v in col]
        return data_

    def learn(self, data=None, rows=None, columns=None) -> None:
        '''Fits the ``data`` into a regression tree.

        :param data:    The training examples (assumed in row-shape)
        :type data:     [[str or float or bool]]; (according to `self.variables`)
        :param rows:    The training examples (assumed in row-shape)
        :type rows:     [[str or float or bool]]; (according to `self.variables`)
        :param columns: The training examples (assumed in row-shape)
        :type columns:  [[str or float or bool]]; (according to `self.variables`)
        '''
        # --------------------------------------------------------------------------------------------------------------
        # Check and prepare the data
        global _data
        _data = self._preprocess_data(data=data, rows=rows, columns=columns)

        self.indices = np.ones(shape=(_data.shape[0],), dtype=np.int64)
        self.indices[0] = 0
        np.cumsum(self.indices, out=self.indices)
        # Initialize the impurity calculation
        self.impurity = Impurity(self)
        self.impurity.setup(_data, self.indices)
        self.impurity.min_samples_leaf = max(1, self.min_samples_leaf)

        JPT.logger.info('Data transformation... %d x %d' % _data.shape)

        # --------------------------------------------------------------------------------------------------------------
        # Determine the prior distributions
        started = datetime.datetime.now()
        JPT.logger.info('Learning prior distributions...')
        self.priors = {}
        pool = mp.Pool()
        for i, prior in enumerate(pool.map(_prior, [(i, var.to_json()) for i, var in enumerate(self.variables)])):# {var: var.dist(data=data[:, i]) }
            self.priors[self.variables[i].name] = self.variables[i].domain.from_json(prior)
        JPT.logger.info('Prior distributions learnt in %s.' % (datetime.datetime.now() - started))
        # self.impurity.priors = [self.priors[v.name] for v in self.variables if v.numeric]
        pool.close()
        pool.join()

        # --------------------------------------------------------------------------------------------------------------
        # Start the training

        started = datetime.datetime.now()
        JPT.logger.info('Started learning of %s x %s at %s '
                        'requiring at least %s samples per leaf' % (_data.shape[0],
                                                                    _data.shape[1],
                                                                    started,
                                                                    int(self.impurity.min_samples_leaf)))
        # build up tree
        self.c45queue.append((_data, 0, _data.shape[0], None, None, 0))
        while self.c45queue:
            self.c45(*self.c45queue.popleft())

        if self.innernodes:
            self.root = self.innernodes[0]

        elif self.leaves:
            self.root = self.leaves[0]

        else:
            JPT.logger.error('NO INNER NODES!', self.innernodes, self.leaves)
            self.root = None

        # --------------------------------------------------------------------------------------------------------------
        # Print the statistics

        JPT.logger.info('Learning took %s' % (datetime.datetime.now() - started))
        # if logger.level >= 20:
        JPT.logger.debug(self)

    @property
    def min_samples_leaf(self):
        if type(self._min_samples_leaf) is int: return self._min_samples_leaf
        if type(self._min_samples_leaf) is float and 0 < self._min_samples_leaf < 1:
            return int(self._min_samples_leaf*len(_data))
        return int(self._min_samples_leaf)

    @staticmethod
    def sample(sample, ft):
        # NOTE: This sampling is NOT uniform for intervals that are infinity in any direction! TODO: FIX to sample from CATEGORICAL
        if ft not in sample:
            return Interval(np.NINF, np.inf, EXC, EXC).sample()
        else:
            iv = sample[ft]

        if isinstance(iv, Interval):
            if iv.lower == -np.inf and iv.upper == np.inf:
                return Interval(np.NINF, np.inf, EXC, EXC).sample()
            if iv.lower == -np.inf:
                if any([i.right == EXC for i in iv.intervals]):
                    # workaround to be able to sample from open interval
                    return iv.upper - 0.01 * iv.upper
                else:
                    return iv.upper
            if iv.upper == np.inf:
                # workaround to be able to sample from open interval
                if any([i.left == EXC for i in iv.intervals]):
                    return iv.lower + 0.01 * iv.lower
                else:
                    return iv.lower

            return iv.sample()
        else:
            return iv

    def reverse(self, query, confidence=.5) -> List[Tuple[Dict, List[Node]]]:
        '''Determines the leaf nodes that match query best and returns their respective paths to the root node.

        :param query: a mapping from featurenames to either numeric value intervals or an iterable of categorical values
        :type query: dict
        :param confidence:  the confidence level for this MPE inference
        :type confidence: float
        :returns: a mapping from probabilities to lists of matcalo.core.algorithms.JPT.Node (path to root)
        :rtype: dict
        '''
        # if none of the target variables is present in the query, there is no match possible
        if set(query.keys()).isdisjoint(set(self.variables)):
            return []

        # Transform into internal values/intervals (symbolic values to their indices) and update to contain all possible variables
        query = {var: list2interval(val) if type(val) in (list, tuple) and var.numeric else val if type(val) in (list, tuple) else [val] for var, val in query.items()}
        query_ = {var: set(var.domain.value[v] for v in val) for var, val in query.items()}
        for i, var in enumerate(self.variables):
            if var in query_: continue
            if var.numeric:
                query_[var] = list2interval([np.NINF, np.PINF])
            else:
                query_[var] = var.domain.values

        # find the leaf (or the leaves) that matches the query best
        confs = {}
        for k, l in self.leaves.items():
            confs_ = defaultdict(float)
            for v, dist in l.distributions.items():
                if v.numeric:
                    confs_[v] = dist.p(query_[v])
                else:
                    conf = 0.
                    for sv in query_[v]:
                        conf += dist.p(sv)
                    confs_[v] = conf
            confs[l] = confs_

        # the candidates are the one leaves that satisfy the confidence requirement (i.e. each free variable of a leaf must satisfy the requirement)
        candidates = sorted([leaf for leaf, confs in confs.items() if all(c >= confidence for c in confs.values())], key=lambda l: sum(confs[l].values()), reverse=True)

        # for the chosen candidate determine the path to the root
        paths = []
        for c in candidates:
            p = []
            curcand = c
            while curcand is not None:
                p.append(curcand)
                curcand = curcand.parent
            paths.append((confs[c], p))

        # elements of path are tuples (a, b) with a being mappings of {var: confidence} and b being an ordered list of
        # nodes representing a path from a leaf to the root
        return paths

    def compute_best_split(self, indices) -> Tuple[int, float ,float]:
        # calculate gains for each feature/target combination and normalize over targets
        gains_tgt = defaultdict(dict)
        for tgt in self.variables:
            maxval = 0.
            for ft in self.variables:
                gains_tgt[tgt][ft] = self.gains(indices, ft, tgt)
                maxval = max(maxval, *gains_tgt[tgt][ft].values())

            # normalize gains for comparability
            gains_tgt[tgt] = {ft: {v: g / maxval if maxval > 0. else 0 for v, g in gains_tgt[tgt][ft].items()} for ft in self._variables}

        # determine (harmonic) mean of target gains
        gains_ft_hm = defaultdict(lambda: defaultdict(dict))
        for tgt, fts in gains_tgt.items():
            for ft, sps in fts.items():
                for sp, spval in sps.items():
                    gains_ft_hm[ft][sp][tgt] = spval

        # determine attribute with highest normalized information gain and its index
        max_gain = -1
        sp_best = None
        ft_best = None
        for ft, sps in gains_ft_hm.items():
            for sp, tgts in sps.items():
                hm = np.mean(list(gains_ft_hm[ft][sp].values()))
                if max_gain < hm:
                    sp_best = sp
                    ft_best = ft
                    max_gain = hm
        ft_best_idx = self.variables.index(ft_best)
        return ft_best_idx, sp_best, max_gain

    def plot(self, title=None, filename=None, directory='/tmp', plotvars=None, view=True, max_symb_values=10):
        '''Generates an SVG representation of the generated regression tree.

        :param title:   (str) title of the plot
        :param filename: the name of the JPT (will also be used as filename; extension will be added automatically)
        :type filename: str
        :param directory: the location to save the SVG file to
        :type directory: str
        :param plotvars: the variables to be plotted in the graph
        :type plotvars: <jpt.variables.Variable>
        :param view: whether the generated SVG file will be opened automatically
        :type view: bool
        :param max_symb_values: limit the maximum number of symbolic values to this number
        '''
        if plotvars is None:
            plotvars = []
        plotvars = [self.varnames[v] if type(v) is str else v for v in plotvars]

        title = ifnone(title, 'unnamed')

        if not os.path.exists(directory):
            os.makedirs(directory)

        dot = Digraph(format='svg', name=filename or title,
                      directory=directory,
                      filename=f'{filename or title}.dot')

        # create nodes
        sep = ",<BR/>"
        for idx, n in self.allnodes.items():
            imgs = ''

            # plot and save distributions for later use in tree plot
            if isinstance(n, Leaf):
                rc = math.ceil(math.sqrt(len(plotvars)))
                img = ''
                for i, pvar in enumerate(plotvars):
                    img_name = html.escape(f'{pvar.name}-{n.idx}')

                    params = {} if pvar.numeric else {'horizontal': True,
                                                      'max_values': max_symb_values}

                    n.distributions[pvar].plot(title=html.escape(pvar.name),
                                               fname=img_name,
                                               directory=directory,
                                               view=False,
                                               **params)
                    img += (f'''{"<TR>" if i % rc == 0 else ""}
                                        <TD><IMG SCALE="TRUE" SRC="{os.path.join(directory, f"{img_name}.png")}"/></TD>
                                {"</TR>" if i % rc == rc-1 or i == len(plotvars) - 1 else ""}
                                ''')

                    # clear current figure to allow for other plots
                    plt.clf()

                if plotvars:
                    imgs = f'''
                                <TR>
                                    <TD ALIGN="CENTER" VALIGN="MIDDLE" COLSPAN="2">
                                        <TABLE>
                                            {img}
                                        </TABLE>
                                    </TD>
                                </TR>
                                '''

            land = '<BR/>\u2227 '
            element = ' \u2208 '

            # content for node labels
            nodelabel = f'''<TR>
                                <TD ALIGN="CENTER" VALIGN="MIDDLE" COLSPAN="2"><B>{"Leaf" if isinstance(n, Leaf) else "Node"} #{n.idx}</B><BR/>{html.escape(n.str_node)}</TD>
                            </TR>'''

            if isinstance(n, Leaf):
                nodelabel = f'''{nodelabel}{imgs}
                                <TR>
                                    <TD BORDER="1" ALIGN="CENTER" VALIGN="MIDDLE"><B>#samples:</B></TD>
                                    <TD BORDER="1" ALIGN="CENTER" VALIGN="MIDDLE">{n.samples} ({n.prior * 100:.3f}%)</TD>
                                </TR>
                                <TR>
                                    <TD BORDER="1" ALIGN="CENTER" VALIGN="MIDDLE"><B>Expectation:</B></TD>
                                    <TD BORDER="1" ALIGN="CENTER" VALIGN="MIDDLE">{',<BR/>'.join([f'{html.escape(v.name)}=' + (f'{html.escape(str(dist.expectation()))!s}' if v.symbolic else f'{dist.expectation():.2f}') for v, dist in n.value.items()])}</TD>
                                </TR>
                                <TR>
                                    <TD BORDER="1" ROWSPAN="{len(n.path)}" ALIGN="CENTER" VALIGN="MIDDLE"><B>path:</B></TD>
                                    <TD BORDER="1" ROWSPAN="{len(n.path)}" ALIGN="CENTER" VALIGN="MIDDLE">{f"{land}".join([html.escape(var.str(val, fmt='set')) for var, val in n.path.items()])}</TD>
                                </TR>
                                '''

            # stitch together
            lbl = f'''<<TABLE ALIGN="CENTER" VALIGN="MIDDLE" BORDER="0" CELLBORDER="0" CELLSPACING="0">
                            {nodelabel}
                      </TABLE>>'''

            if isinstance(n, Leaf):
                dot.node(str(idx),
                         label=lbl,
                         shape='box',
                         style='rounded,filled',
                         fillcolor=green)
            else:
                dot.node(str(idx),
                         label=lbl,
                         shape='ellipse',
                         style='rounded,filled',
                         fillcolor=orange)

        # create edges
        for idx, n in self.innernodes.items():
            for i, c in enumerate(n.children):
                if c is None: continue
                dot.edge(str(n.idx), str(c.idx), label=html.escape(n.str_edge(i)))

        # show graph
        JPT.logger.info(f'Saving rendered image to {os.path.join(directory, filename or title)}.svg')

        # improve aspect ratio of graph having many leaves or disconnected nodes
        dot = dot.unflatten(stagger=3)
        dot.render(view=view, cleanup=False)

    def pickle(self, fpath) -> None:
        '''Pickles the fitted regression tree to a file at the given location ``fpath``.

        :param fpath: the location for the pickled file
        :type fpath: str
        '''
        with open(os.path.abspath(fpath), 'wb') as f:
            pickle.dump(self, f)

    @staticmethod
    def load(fpath):
        '''Loads the pickled regression tree from the file at the given location ``fpath``.

        :param fpath: the location of the pickled file
        :type fpath: str
        '''
        with open(os.path.abspath(fpath), 'rb') as f:
            try:
                JPT.logger.info(f'Loading JPT {os.path.abspath(fpath)}')
                return pickle.load(f)
            except ModuleNotFoundError:
                JPT.logger.error(f'Could not load file {os.path.abspath(fpath)}')
                raise Exception(f'Could not load file {os.path.abspath(fpath)}. Probably deprecated.')

    @staticmethod
    def calcnorm(sigma, mu, intervals) -> float:
        '''Computes the CDF for a multivariate normal distribution.

        :param sigma: the standard deviation
        :param mu: the expected value
        :param intervals: the boundaries of the integral
        :type sigma: float
        :type mu: float
        :type intervals: list of matcalo.utils.utils.Interval
        '''
        from scipy.stats import mvn
        return first(mvn.mvnun([x.lower for x in intervals], [x.upper for x in intervals], mu, sigma))

    def sklearn_tree(self, data=None, targets=None) -> DecisionTreeRegressor:
        if data is None:
            data = self.data
        assert data is not None, 'Gimme data!'

        tree = DecisionTreeRegressor(min_samples_leaf=self.min_samples_leaf,
                                     min_impurity_decrease=self.min_impurity_improvement,
                                     random_state=0)
        with stopwatch('/sklearn/decisiontree'):
            tree.fit(data, data if targets is None else targets)
        return tree

    def save(self, file) -> None:
        '''
        Write this JPT persistently to disk.

        ``file`` can be either a string or file-like object.
        '''
        if type(file) is str:
            with open(file, 'w+') as f:
                json.dump(self.to_json(), f)
        else:
            json.dump(self.to_json(), file)

    @staticmethod
    def load(file):
        '''
        Load a JPT from disk.
        '''
        if type(file) is str:
            with open(file, 'r') as f:
                t = json.load(f)
        else:
            t = json.load(file)
        return JPTBase.from_json(t)


class DistributedJPT(JPTBase):

    def __init__(self, path, **kwargs):
        super().__init__(**kwargs)
        self.path = path

    def apply(self, query):
        pass
<<<<<<< HEAD


class Result:

    def __init__(self, query, evidence, res=None, cand=None, w=None):
        self.query = query
        self._evidence = evidence
        self._res = ifnone(res, [])
        self._cand = ifnone(cand, [])
        self._w = ifnone(w, [])

    def __str__(self):
        return self.format_result()

    @property
    def evidence(self):
        return {k: (k.domain.labels[fst(v)]
                    if k.symbolic else ContinuousSet(k.domain.labels[v.lower],
                                                     k.domain.labels[v.upper], v.left, v.right))
                for k, v in self._evidence.items()}

    @property
    def result(self):
        return self._res

    @result.setter
    def result(self, res):
        self._res = res

    @property
    def candidates(self):
        return self._cand

    @candidates.setter
    def candidates(self, cand):
        self._cand = cand

    @property
    def weights(self):
        return self._w

    @weights.setter
    def weights(self, w):
        self._w = w

    def format_result(self):
        return ('P(%s%s) = %.3f%%' % (format_path(self.query),
                                      (' | %s' % format_path(self.evidence)) if self.evidence else '',
                                      self.result * 100))

    def explain(self):
        result = self.format_result()
        result += '\n'
        for weight, leaf in sorted(zip(self.weights, self.candidates), key=operator.itemgetter(0), reverse=True):
            result += '%.3f%%: %s\n' % (weight, format_path({var: val for var, val in leaf.path.items() if var not in self.evidence}))
        return result


class ExpectationResult(Result):

    def __init__(self, query, evidence, theta, lower=None, upper=None, res=None, cand=None, w=None):
        super().__init__(query, evidence, res=res, cand=cand, w=w)
        self.theta = theta
        self._lower = lower
        self._upper = upper

    @property
    def lower(self):
        return self.query.domain.labels[self._lower]

    @property
    def upper(self):
        return self.query.domain.labels[self._upper]

    @property
    def result(self):
        return self.query.domain.labels[self._res]

    def format_result(self):
        left = 'E(%s%s%s; %s = %.3f)' % (self.query.name,
                                         ' | ' if self.evidence else '',
                                         # ', '.join([var.str(val, fmt='logic') for var, val in self._evidence.items()]),
                                         format_path(self.evidence),
                                         SYMBOL.THETA,
                                         self.theta)
        right = '[%.3f %s %.3f %s %.3f]' % (self.lower,
                                            SYMBOL.ARROW_BAR_LEFT,
                                            self.result,
                                            SYMBOL.ARROW_BAR_RIGHT,
                                            self.upper) if self.query.numeric else self.query.str(self.result)
        return '%s = %s' % (left, right)


class MPEResult(Result):

    def __init__(self, evidence, res=None, cand=None, w=None):
        super().__init__(None, evidence, res=res, cand=cand, w=w)
        self.path = {}

    def format_result(self):
        return f'MPE({self.evidence}) = {format_path(self.path)}'


class PosteriorResult(Result):

    def __init__(self, query, evidence, dists=None, cand=None, w=None):
        super().__init__(query, evidence, res=None, cand=cand)
        self._w = ifnone(w, {})
        self.distributions = dists

    def format_result(self):
        return ('P(%s%s%s) = %.3f%%' % (', '.join([var.str(val, fmt="logic") for var, val in self.query.items()]),
                                        ' | ' if self.evidence else '',
                                        ', '.join([var.str(val, fmt='logic') for var, val in self.evidence.items()]),
                                        self.result * 100))

    def __getitem__(self, item):
        return self.distributions[item]
=======
>>>>>>> 62935098
<|MERGE_RESOLUTION|>--- conflicted
+++ resolved
@@ -10,11 +10,8 @@
 import pprint
 from collections import defaultdict, deque, ChainMap, OrderedDict
 import datetime
-<<<<<<< HEAD
 from itertools import zip_longest
-=======
 from typing import Dict, List, Tuple
->>>>>>> 62935098
 
 import numpy as np
 import pandas as pd
@@ -278,7 +275,10 @@
 
     @property
     def evidence(self):
-        return {k: (k.domain.labels[v] if k.symbolic else ContinuousSet(k.domain.labels[v.lower], k.domain.labels[v.upper], v.left, v.right)) for k, v in self._evidence.items()}
+        return {k: (k.domain.labels[fst(v)]
+                    if k.symbolic else ContinuousSet(k.domain.labels[v.lower],
+                                                     k.domain.labels[v.upper], v.left, v.right))
+                for k, v in self._evidence.items()}
 
     @property
     def result(self):
@@ -305,10 +305,9 @@
         self._w = w
 
     def format_result(self):
-        return ('P(%s%s%s) = %.3f%%' % (', '.join([var.str(val, fmt="logic") for var, val in self.query.items()]),
-                                        ' | ' if self.evidence else '',
-                                        ', '.join([var.str(val, fmt='logic') for var, val in self.evidence.items()]),
-                                        self.result * 100))
+        return ('P(%s%s) = %.3f%%' % (format_path(self.query),
+                                      (' | %s' % format_path(self.evidence)) if self.evidence else '',
+                                      self.result * 100))
 
     def explain(self):
         result = self.format_result()
@@ -339,9 +338,10 @@
         return self.query.domain.labels[self._res]
 
     def format_result(self):
-        left = 'E(%s%s%s; %s = %.3f)' % (self.query,
+        left = 'E(%s%s%s; %s = %.3f)' % (self.query.name,
                                          ' | ' if self.evidence else '',
-                                         ', '.join([var.str(val, fmt='logic') for var, val in self._evidence.items()]),
+                                         # ', '.join([var.str(val, fmt='logic') for var, val in self._evidence.items()]),
+                                         format_path(self.evidence),
                                          SYMBOL.THETA,
                                          self.theta)
         right = '[%.3f %s %.3f %s %.3f]' % (self.lower,
@@ -377,7 +377,7 @@
 
     def __getitem__(self, item):
         return self.distributions[item]
-
+        
 
 class JPTBase:
 
@@ -1280,125 +1280,4 @@
         self.path = path
 
     def apply(self, query):
-        pass
-<<<<<<< HEAD
-
-
-class Result:
-
-    def __init__(self, query, evidence, res=None, cand=None, w=None):
-        self.query = query
-        self._evidence = evidence
-        self._res = ifnone(res, [])
-        self._cand = ifnone(cand, [])
-        self._w = ifnone(w, [])
-
-    def __str__(self):
-        return self.format_result()
-
-    @property
-    def evidence(self):
-        return {k: (k.domain.labels[fst(v)]
-                    if k.symbolic else ContinuousSet(k.domain.labels[v.lower],
-                                                     k.domain.labels[v.upper], v.left, v.right))
-                for k, v in self._evidence.items()}
-
-    @property
-    def result(self):
-        return self._res
-
-    @result.setter
-    def result(self, res):
-        self._res = res
-
-    @property
-    def candidates(self):
-        return self._cand
-
-    @candidates.setter
-    def candidates(self, cand):
-        self._cand = cand
-
-    @property
-    def weights(self):
-        return self._w
-
-    @weights.setter
-    def weights(self, w):
-        self._w = w
-
-    def format_result(self):
-        return ('P(%s%s) = %.3f%%' % (format_path(self.query),
-                                      (' | %s' % format_path(self.evidence)) if self.evidence else '',
-                                      self.result * 100))
-
-    def explain(self):
-        result = self.format_result()
-        result += '\n'
-        for weight, leaf in sorted(zip(self.weights, self.candidates), key=operator.itemgetter(0), reverse=True):
-            result += '%.3f%%: %s\n' % (weight, format_path({var: val for var, val in leaf.path.items() if var not in self.evidence}))
-        return result
-
-
-class ExpectationResult(Result):
-
-    def __init__(self, query, evidence, theta, lower=None, upper=None, res=None, cand=None, w=None):
-        super().__init__(query, evidence, res=res, cand=cand, w=w)
-        self.theta = theta
-        self._lower = lower
-        self._upper = upper
-
-    @property
-    def lower(self):
-        return self.query.domain.labels[self._lower]
-
-    @property
-    def upper(self):
-        return self.query.domain.labels[self._upper]
-
-    @property
-    def result(self):
-        return self.query.domain.labels[self._res]
-
-    def format_result(self):
-        left = 'E(%s%s%s; %s = %.3f)' % (self.query.name,
-                                         ' | ' if self.evidence else '',
-                                         # ', '.join([var.str(val, fmt='logic') for var, val in self._evidence.items()]),
-                                         format_path(self.evidence),
-                                         SYMBOL.THETA,
-                                         self.theta)
-        right = '[%.3f %s %.3f %s %.3f]' % (self.lower,
-                                            SYMBOL.ARROW_BAR_LEFT,
-                                            self.result,
-                                            SYMBOL.ARROW_BAR_RIGHT,
-                                            self.upper) if self.query.numeric else self.query.str(self.result)
-        return '%s = %s' % (left, right)
-
-
-class MPEResult(Result):
-
-    def __init__(self, evidence, res=None, cand=None, w=None):
-        super().__init__(None, evidence, res=res, cand=cand, w=w)
-        self.path = {}
-
-    def format_result(self):
-        return f'MPE({self.evidence}) = {format_path(self.path)}'
-
-
-class PosteriorResult(Result):
-
-    def __init__(self, query, evidence, dists=None, cand=None, w=None):
-        super().__init__(query, evidence, res=None, cand=cand)
-        self._w = ifnone(w, {})
-        self.distributions = dists
-
-    def format_result(self):
-        return ('P(%s%s%s) = %.3f%%' % (', '.join([var.str(val, fmt="logic") for var, val in self.query.items()]),
-                                        ' | ' if self.evidence else '',
-                                        ', '.join([var.str(val, fmt='logic') for var, val in self.evidence.items()]),
-                                        self.result * 100))
-
-    def __getitem__(self, item):
-        return self.distributions[item]
-=======
->>>>>>> 62935098
+        pass