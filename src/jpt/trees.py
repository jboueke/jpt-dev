'''© Copyright 2021, Mareike Picklum, Daniel Nyga.
'''
import html
import json
import queue
from operator import attrgetter

import math
import numbers
import operator
import os
import pickle
import pprint
from collections import defaultdict, deque, ChainMap, OrderedDict
import datetime
from itertools import zip_longest
from typing import Dict, List, Tuple, Any, Union

import numpy as np
import numpy.lib.stride_tricks
import pandas as pd
from graphviz import Digraph
from matplotlib import style, pyplot as plt

import dnutils
from dnutils import first, ifnone, mapstr, err, fst, out, ifnot

<<<<<<< HEAD
import jpt.variables
from .base.utils import Unsatisfiability

from .variables import VariableMap, SymbolicVariable, NumericVariable, Variable, ScaledNumeric
from .learning.distributions import Distribution

from .base.utils import list2interval, format_path, normalized
from .learning.distributions import Multinomial, Numeric, SymbolicType
=======
from .base.utils import prod
from .base.errors import Unsatisfiability

from .variables import VariableMap, SymbolicVariable, NumericVariable, Variable
from .distributions import Distribution

from .base.utils import list2interval, format_path, normalized
from .distributions import Multinomial, Numeric
>>>>>>> 11c1818c
from .base.constants import plotstyle, orange, green, SYMBOL

try:
    from .base.intervals import __module__
    from .learning.impurity import __module__
except ModuleNotFoundError:
    import pyximport
    pyximport.install()
finally:
<<<<<<< HEAD
    from .base.quantiles import QuantileDistribution, LinearFunction
    from .base.intervals import ContinuousSet as Interval, EXC, INC, R, ContinuousSet
=======
    from .base.intervals import ContinuousSet as Interval, EXC, INC, R, ContinuousSet, RealSet
>>>>>>> 11c1818c
    from .learning.impurity import Impurity


style.use(plotstyle)


# ----------------------------------------------------------------------------------------------------------------------
# Global constants

DISCRIMINATIVE = 'discriminative'
GENERATIVE = 'generative'


# ----------------------------------------------------------------------------------------------------------------------

class Node:
    '''
    Wrapper for the nodes of the :class:`jpt.learning.trees.Tree`.
    '''

    def __init__(self, idx: int, parent: Union[None, 'DecisionNode'] = None) -> None:
        '''
        :param idx:             the identifier of a node
        :type idx:              int
        :param parent:          the parent node
        :type parent:           jpt.learning.trees.Node
        '''
        self.idx = idx
        self.parent: DecisionNode = parent
        self.samples = 0.
        self._path = []

    @property
    def path(self) -> VariableMap:
        res = VariableMap()
        for var, vals in self._path:
            res[var] = res.get(var, set(range(var.domain.n_values)) if var.symbolic else R).intersection(vals)
        return res

    def consistent_with(self, evidence: VariableMap) -> bool:
        """
        Check if the node is consistent with the variable assignments in evidence.

        :param evidence: A VariableMap that maps to singular values (numeric or symbolic)
            or ranges (continuous set, set)
        :type evidence: VariableMap
        """

        # for every variable and its assignment
        for variable, value in evidence.items():
            variable: Variable

            # if the variable is in the path of this node
            if variable in self.path.keys():

                # get the restriction of the path
                restriction = self.path[variable]

                # if it is a numeric
                if variable.numeric:

                    # and a range is given
                    if isinstance(value, ContinuousSet):
                        # if the ranges don't intersect return false
                        if value.intersection(restriction).isempty():
                            return False

                    # if it is a singular value
                    else:
                        # check if the path allows this value
                        if not restriction.lower < value <= restriction.upper:
                            return False

                # if the variable is symbolic
                elif variable.symbolic:

                    # if it is a set of possible values
                    if isinstance(restriction, set):

                        # check if the sets intersect
                        if len(restriction & value) == 0:
                            return False

                    # if it is a singular observation
                    else:

                        # check if the path allows this value
                        if value not in restriction:
                            return False

        return True

    def format_path(self):
        return format_path(self.path)

    def __str__(self) -> str:
        return f'Node<{self.idx}>'

    def __repr__(self) -> str:
        return f'Node<{self.idx}> object at {hex(id(self))}'

    def depth(self):
        return len(self._path)

    def contains(self, samples: np.ndarray, variable_index_map: VariableMap) -> np.array:
        """ Check if this node contains the given samples in parallel.

        @param samples: The samples to check
        @param variable_index_map: A VariableMap mapping to the indices in 'samples'
        @return numpy array with 0s and 1s
        """
        result = np.ones(len(samples))
        for variable, restriction in self.path.items():
            index = variable_index_map[variable]
            if variable.numeric:
                result *= (samples[:, index] > restriction.lower) & (samples[:, index] <= restriction.upper)
            if variable.symbolic:
                result *= np.isin(samples[:, index], list(restriction))

        return result

# ----------------------------------------------------------------------------------------------------------------------

class DecisionNode(Node):
    '''
    Represents an inner (decision) node of the the :class:`jpt.learning.trees.Tree`.
    '''

    def __init__(self, idx: int, variable: Variable, parent: 'DecisionNode' = None):
        '''
        :param idx:             the identifier of a node
        :type idx:              int
        :param variable:   the split feature name
        :type variable:    jpt.variables.Variable
        '''
        self._splits = None
        self.variable = variable
        super().__init__(idx, parent=parent)
        self.children: None or List[Node] = None  # [None] * len(self.splits)

    def __eq__(self, o) -> bool:
        return (type(self) is type(o) and
                self.idx == o.idx and
                (self.parent.idx
                 if self.parent is not None else None) == (o.parent.idx if o.parent is not None else None) and
                [n.idx for n in self.children] == [n.idx for n in o.children] and
                self.splits == o.splits and
                self.variable == o.variable and
                self.samples == o.samples)

    def to_json(self) -> Dict[str, Any]:
        return {'idx': self.idx,
                'parent': ifnone(self.parent, None, attrgetter('idx')),
                'splits': [s.to_json() if isinstance(s, ContinuousSet) else list(s) for s in self.splits],
                'variable': self.variable.name,
                '_path': [(var.name, split.to_json() if var.numeric else list(split)) for var, split in self._path],
                'children': [node.idx for node in self.children],
                'samples': self.samples,
                'child_idx': self.parent.children.index(self) if self.parent is not None else None}

    @staticmethod
    def from_json(jpt: 'JPT', data: Dict[str, Any]) -> 'DecisionNode':
        node = DecisionNode(idx=data['idx'], variable=jpt.varnames[data['variable']])
        node.splits = [Interval.from_json(s) if node.variable.numeric else set(s) for s in data['splits']]
        node.children = [None] * len(node.splits)
        node.parent = ifnone(data['parent'], None, jpt.innernodes.get)
        node.samples = data['samples']
        if node.parent is not None:
            node.parent.set_child(data['child_idx'], node)
        jpt.innernodes[node.idx] = node
        return node

    @property
    def splits(self) -> List:
        return self._splits

    @splits.setter
    def splits(self, splits):
        if self.children is not None:
            raise ValueError('Children already set: %s' % self.children)
        self._splits = splits
        self.children = [None] * len(self._splits)

    def set_child(self, idx: int, node: Node) -> None:
        self.children[idx] = node
        node._path = list(self._path)
        node._path.append((self.variable, self.splits[idx]))

    def str_edge(self, idx) -> str:
        if self.variable.numeric:
            return str(ContinuousSet(self.variable.domain.labels[self.splits[idx].lower],
                                     self.variable.domain.labels[self.splits[idx].upper],
                                     self.splits[idx].left,
                                     self.splits[idx].right))
        else:
            negate = len(self.splits[1]) > 1
            if negate:
                label = self.variable.domain.labels[fst(self.splits[0])]
                return '%s%s' % ('\u00AC' if idx > 0 else '', label)
            else:
                return str(self.variable.domain.labels[fst(self.splits[idx])])

    @property
    def str_node(self) -> str:
        return self.variable.name

    def recursive_children(self):
        return self.children + [item for sublist in
                                [child.recursive_children() for child in self.children] for item in sublist]

    def __str__(self) -> str:
        return (f'<DecisionNode #{self.idx} '
                f'{self.variable.name} = [%s]' % '; '.join(self.str_edge(i) for i in range(len(self.splits))) +
                f'; parent-#: {self.parent.idx if self.parent is not None else None}'
                f'; #children: {len(self.children)}>')

    def __repr__(self) -> str:
        return f'Node<{self.idx}> object at {hex(id(self))}'


# ----------------------------------------------------------------------------------------------------------------------

class Leaf(Node):
    '''
    Represents a leaf node of the :class:`jpt.learning.trees.Tree`.
    '''

    def __init__(self, idx: int, parent: Node or None = None, prior=None):
        super().__init__(idx, parent=parent)
        self.distributions = VariableMap()
        self.prior = prior

    @property
    def str_node(self) -> str:
        return ""

    def applies(self, query: VariableMap) -> bool:
        '''Checks whether this leaf is consistent with the given ``query``.'''
        path = self.path
        for var in set(query.keys()).intersection(set(path.keys())):
            if path.get(var).isdisjoint(query.get(var)):
                return False
        return True

    @property
    def value(self):
        return self.distributions

    def recursive_children(self):
        return []

    def __str__(self) -> str:
        return (f'<Leaf #{self.idx}; '
                f'parent: <%s #%s>>' % (type(self.parent).__qualname__, ifnone(self.parent, None, attrgetter('idx'))))

    def __repr__(self) -> str:
        return f'Leaf<{self.idx}> object at {hex(id(self))}'

    def __hash__(self):
        return hash((type(self), ((k.name, v) for k, v in self.distributions.items()), self.prior))

    def to_json(self) -> Dict[str, Any]:
        return {'idx': self.idx,
                'distributions': self.distributions.to_json(),
                'prior': self.prior,
                'samples': self.samples,
                'parent': ifnone(self.parent, None, attrgetter('idx')),
                'child_idx': self.parent.children.index(self) if self.parent is not None else -1}

    @staticmethod
    def from_json(tree: 'JPT', data: Dict[str, Any]) -> 'Leaf':
        leaf = Leaf(idx=data['idx'], prior=data['prior'], parent=tree.innernodes.get(data['parent']))
        leaf.distributions = VariableMap.from_json(tree.variables, data['distributions'], Distribution)
        leaf._path = []
        if leaf.parent is not None:
            leaf.parent.set_child(data['child_idx'], leaf)
        leaf.prior = data['prior']
        leaf.samples = data['samples']
        tree.leaves[leaf.idx] = leaf
        return leaf

    def __eq__(self, o) -> bool:
        return (type(o) == type(self) and
                self.idx == o.idx and
                self._path == o._path and
                self.samples == o.samples and
                self.distributions == o.distributions and
                self.prior == o.prior)

    def consistent_with(self, evidence: VariableMap) -> bool:
        """
        Check if the node is consistent with the variable assignments in evidence.

        :param evidence: A VariableMap that maps to singular values (numeric or symbolic)
            or ranges (continuous set, set)
        :type evidence: VariableMap
        """
        return self.probability(evidence) > 0.
    
    def path_consistent_with(self, evidence: VariableMap) -> bool:
        return super(Leaf, self).consistent_with(evidence)
    
    def probability(self, query: VariableMap, dirac_scaling: float = 2.,  min_distances: VariableMap = None) -> float:
        """
        Calculate the probability of a (partial) query. Exploits the independence assumption
        :param query: A preprocessed VariableMap that maps to singular values (numeric or symbolic)
            or ranges (continuous set, set)
        :type query: VariableMap
        :param dirac_scaling: the minimal distance between the samples within a dimension are multiplied by this factor
            if a durac impulse is used to model the variable.
        :type dirac_scaling: float
        :param min_distances: A dict mapping the variables to the minimal distances between the observations.
            This can be useful to use the same likelihood parameters for different test sets for example in cross
            validation processes.
        :type min_distances: A VariableMap from numeric variables to floats or None
        """
        result = 1.
        # for every variable and its assignment
        for variable, value in query.items():
            variable: Variable

            # if it is a numeric
            if variable.numeric:
                # and a range is given
                if isinstance(value, ContinuousSet):
                    # multiply by probability which is possible due to independence
                    result *= self.distributions[variable]._p(value)

                # if it is a singular value
                else:
                    # get the likelihood
                    likelihood = self.distributions[variable].pdf(value)

                    # if it is infinity and no handling is provided replace it with 1.
                    if likelihood == float("inf") and not min_distances:
                        result *= 1
                    # if it is infinite and a handling is provided, replace with dirac_sclaing/min_distance
                    elif likelihood == float("inf") and min_distances:
                        result *= dirac_scaling / min_distances[variable]
                    else:
                        result *= likelihood

            # if the variable is symbolic
            elif variable.symbolic:

                # force the evidence to be a set
                if not isinstance(value, set):
                    value = set([value])

                # return false if the evidence is impossible in this leaf
                result *= self.distributions[variable]._p(value)

        return result

    def parallel_likelihood(self, queries: np.ndarray, dirac_scaling: float = 2.,  min_distances: VariableMap = None) \
            -> float:
        """
        Calculate the probability of a (partial) query. Exploits the independence assumption
        :param queries: A VariableMap that maps to singular values (numeric or symbolic)
            or ranges (continuous set, set)
        :type queries: VariableMap
        :param dirac_scaling: the minimal distance between the samples within a dimension are multiplied by this factor
            if a durac impulse is used to model the variable.
        :type dirac_scaling: float
        :param min_distances: A dict mapping the variables to the minimal distances between the observations.
            This can be useful to use the same likelihood parameters for different test sets for example in cross
            validation processes.
        :type min_distances: A VariableMap from numeric variables to floats or None
        """

        # create result vector
        result = np.ones(len(queries))

        # for each idx, variable and distribution
        for idx, (variable, distribution) in enumerate(self.distributions.items()):

            # if the variable is symbolic
            if isinstance(variable, SymbolicVariable):

                # multiply by probability
                probs = distribution._params[queries[:, idx].astype(int)]

            # if the variable is numeric
            elif isinstance(variable, NumericVariable):

                # get the likelihoods
                probs = np.asarray(distribution.pdf.multi_eval(queries[:, idx].copy(order='C').astype(float)))

                if min_distances:
                    # replace them with dirac scaling if they are infinite
                    probs[(probs == float("inf")).nonzero()] = dirac_scaling / min_distances[variable]

                # if no distances are provided replace infinite values with 1.
                else:
                    probs[(probs == float("inf")).nonzero()] = 1.

            # multiply results
            result *= probs

        return result
# ----------------------------------------------------------------------------------------------------------------------


class Result:

    def __init__(self, query, evidence, res=None, cand=None, w=None):
        self.query = query
        self._evidence = evidence
        self._res = ifnone(res, [])
        self._cand = ifnone(cand, [])
        self._w = ifnone(w, [])
        self.candidate_dists = defaultdict(list)

    def __str__(self):
        return self.format_result()

    @property
    def evidence(self):
        return {k: (k.domain.labels[fst(v)]
                    if k.symbolic else ContinuousSet(k.domain.labels[v.lower],
                                                     k.domain.labels[v.upper], v.left, v.right))
                for k, v in self._evidence.items()}

    @property
    def result(self):
        return self._res

    @result.setter
    def result(self, res):
        self._res = res

    @property
    def candidates(self):
        return self._cand

    @candidates.setter
    def candidates(self, cand):
        self._cand = cand

    @property
    def weights(self):
        return self._w

    @weights.setter
    def weights(self, w):
        self._w = w

    def format_result(self):
        return ('P(%s%s) = %.3f%%' % (format_path(self.query),
                                      (' | %s' % format_path(self._evidence)) if self.evidence else '',
                                      self.result * 100))

    def explain(self):
        result = self.format_result()
        result += '\n'
        for weight, leaf in sorted(zip(self.weights, self.candidates),
                                   key=operator.itemgetter(0),
                                   reverse=True):
            if not weight:
                continue
            result += '%.3f%%: %s\n' % (weight * 100,
                                        format_path({var: val for var, val in leaf.path.items()
                                                     if var not in self.evidence}))
        return result


# ----------------------------------------------------------------------------------------------------------------------

class ExpectationResult(Result):

    def __init__(self, query, evidence, theta, lower=None, upper=None, res=None, cand=None, w=None):
        super().__init__(query, evidence, res=res, cand=cand, w=w)
        self.theta = theta
        self._lower = lower
        self._upper = upper

    @property
    def lower(self):
        return self.query.domain.labels[self._lower]

    @property
    def upper(self):
        return self.query.domain.labels[self._upper]

    @property
    def result(self):
        return self.query.domain.labels[self._res]

    def format_result(self):
        left = 'E(%s%s%s; %s = %.3f)' % (self.query.name,
                                         ' | ' if self.evidence else '',
                                         # ', '.join([var.str(val, fmt='logic') for var, val in self._evidence.items()]),
                                         format_path(self._evidence),
                                         SYMBOL.THETA,
                                         self.theta)
        right = '[%.3f %s %.3f %s %.3f]' % (self.lower,
                                            SYMBOL.ARROW_BAR_LEFT,
                                            self.result,
                                            SYMBOL.ARROW_BAR_RIGHT,
                                            self.upper) if self.query.numeric else self.result
        return '%s = %s' % (left, right)

    def explain(self):
        result = self.format_result()
        result += '\n'
        out(self.candidates)
        out(self.weights)
        for weight, leaf, dist in sorted(zip(self.weights, self.candidates, self.candidate_dists),
                                   key=operator.itemgetter(0),
                                   reverse=True):
            if not weight:
                continue
            result += '%.3f%%: %s: %s - %s - %s\n' % (weight * 100,
                                                      format_path({var: val for var, val in leaf.path.items()}),
                                                      dist.quantile(.05),
                                                      dist.expectation(),
                                                      dist.quantile(.95))
        print(self.distribution.ppf.pfmt())
        self.distribution.plot(view=True)
        return result


# ----------------------------------------------------------------------------------------------------------------------

class MPEResult(Result):

    def __init__(self, evidence, res=None, cand=None, w=None):
        super().__init__(None, evidence, res=res, cand=cand, w=w)
        self.path = {}

    def format_result(self):
        return f'MPE({self.evidence}) = {format_path(self.path)}'


# ----------------------------------------------------------------------------------------------------------------------

class PosteriorResult(Result):

    def __init__(self, query, evidence, dists=None, cand=None, w=None):
<<<<<<< HEAD
        super().__init__(query, evidence, res=None, cand=cand)
        self._w = ifnone(w, {})
        self.distributions: Dict[Variable, Distribution] = dists
=======
        super().__init__(query, evidence, res=None, cand=cand, w=w)
        self.distributions = dists
>>>>>>> 11c1818c

    def format_result(self):
        return ('P(%s%s%s) = %.3f%%' % (', '.join([var.str(val, fmt="logic") for var, val in self.query]),
                                        ' | ' if self.evidence else '',
                                        ', '.join([var.str(val, fmt='logic') for var, val in self.evidence.items()]),
                                        self.result * 100))

    def __getitem__(self, item):
        return self.distributions[item]

    def impurity(self, variables: None or List[Variable] = None):
        """Calculate the impurity (sum over variances and ginis) of the result of this query for the given variables.
        """
        # use all variables if none are given

        if variables is None:
            variables = list(self.distributions.keys())

        # initialize result
        result = 0.

        # for every requested variable
        for variable in variables:

            # get the distribution
            distribution = self.distributions[variable]

            # add variance if numeric
            if variable.numeric:
                result += distribution.variance()

            # add gini impurity if symbolic
            elif variable.symbolic:
                result += distribution.gini_impurity()

        return result

    def __eq__(self, other):
        if not isinstance(other, PosteriorResult):
            return False
        return self.result == other.result and self.distributions == other.distributions

# ----------------------------------------------------------------------------------------------------------------------

class JPT:
    '''
    Joint Probability Trees.
    '''

    logger = dnutils.getlogger('/jpt', level=dnutils.INFO)

    def __init__(self, variables, targets=None, min_samples_leaf=.01, min_impurity_improvement=None,
                 max_leaves=None, max_depth=None, variable_dependencies=None) -> None:
        '''Implementation of Joint Probability Tree (JPT) learning. We store multiple distributions
        induced by its training samples in the nodes so we can later make statements
        about the confidence of the prediction.
        has children :class:`~jpt.learning.trees.Node`.

        :param variables:           the variable declarations of the data being processed by this tree
        :type variables:            [jpt.variables.Variable]
        :param min_samples_leaf:    the minimum number of samples required to generate a leaf node
        :type min_samples_leaf:     int or float
        :param variable_dependencies: A dict that maps every variable to a list of variables that are 
                                        directly dependent to that variable.
        :type variable_dependencies: None or Dict from variable to list of variables 
        '''

        self._variables = tuple(variables)
        self.varnames: OrderedDict[str, Variable] = OrderedDict((var.name, var) for var in self._variables)
        self._targets = [self.varnames[v] if type(v) is str else v for v in targets] if targets is not None else None
        self.leaves: Dict[int, Leaf] = {}
        self.innernodes: Dict[int, DecisionNode] = {}
        self.allnodes: ChainMap[int, Node] = ChainMap(self.innernodes, self.leaves)
        self.priors = {}

        self._min_samples_leaf = min_samples_leaf
        self.min_impurity_improvement = ifnone(min_impurity_improvement, 0)
        self._numsamples = 0
        self.root = None
        self.c45queue = deque()
        self.max_leaves = max_leaves
        self.max_depth = max_depth or float('inf')
        self._node_counter = 0
        self.indices = None
        self.impurity = None

        # initialize the dependencies as fully dependent on each other.
        # the interface isn't modified therefore the jpt should work as before if not
        # specified different
        if variable_dependencies is None:
            self.variable_dependencies: VariableMap[Variable, List[Variable]] = \
                VariableMap(zip(self.variables, [list(self.variables)] * len(self.variables)))
        else:
            self.variable_dependencies: VariableMap[Variable, List[Variable]] = variable_dependencies

        # also initialize the dependency structure as indices since it will be usefull in the c45 algorithm
        self.dependency_matrix = np.full((len(self.variables), len(self.variables)),
                                         -1, dtype=np.int64)

        # dependencies to numeric variables for every variable
        self.numeric_dependency_matrix = np.full((len(self.variables), len(self.variables)),
                                                 -1,
                                                 dtype=np.int64)

        # dependencies to symbolic variables for every variable
        self.symbolic_dependency_matrix = np.full((len(self.variables), len(self.variables)),
                                                  -1,
                                                  dtype=np.int64)

        # convert variable dependency structure to index dependency structure for easy interpretation in cython
        for key, value in self.variable_dependencies.items():

            # get the index version of the dependent variables and store them
            key_ = self.variables.index(key)
            value_ = [self.variables.index(var) for var in value]
            self.dependency_matrix[key_, 0:len(value_)] = value_

            # create lists to store the index dependencies for only numeric/symbolic variables
            numeric_dependencies = []
            symbolic_dependencies = []

            for dependent_variable in value:
                # skip dependent variables if one is not allowed to purify them
                if self.targets and dependent_variable not in self.targets:
                    continue

                # get index of numeric dependent variable
                if isinstance(dependent_variable, NumericVariable):
                    if self.targets:
                        numeric_dependencies.append(
                            self.numeric_targets.index(dependent_variable)
                        )
                    else:
                        numeric_dependencies.append(
                            self.numeric_variables.index(dependent_variable)
                        )

                # get indices of symbolic dependent variable
                elif isinstance(dependent_variable, SymbolicVariable):
                    if self.targets:
                        symbolic_dependencies.append(
                            self.symbolic_targets.index(dependent_variable)
                        )
                    else:
                        symbolic_dependencies.append(
                            self.symbolic_variables.index(dependent_variable)
                        )

            # save the index dependencies to the matrix later used to calculate impurities
            self.numeric_dependency_matrix[key_, 0:len(numeric_dependencies)] = numeric_dependencies
            self.symbolic_dependency_matrix[key_, 0:len(symbolic_dependencies)] = symbolic_dependencies

    def _reset(self) -> None:
        self.innernodes.clear()
        self.leaves.clear()
        self.priors.clear()
        self.root = None
        self.c45queue.clear()

    @property
    def variables(self) -> Tuple[Variable]:
        return self._variables

    @property
    def targets(self) -> List[Variable]:
        return self._targets

    @property
    def features(self) -> List[Variable]:
        return [var for var in self.variables if var not in self.targets]

    @property
    def numeric_variables(self) -> List[Variable]:
        return [var for var in self.variables if isinstance(var, NumericVariable)]

    @property
    def symbolic_variables(self) -> List[Variable]:
        return [var for var in self.variables if isinstance(var, SymbolicVariable)]

    @property
    def numeric_targets(self) -> List[Variable]:
        return [var for var in self.targets if isinstance(var, NumericVariable)]

    @property
    def symbolic_targets(self) -> List[Variable]:
        return [var for var in self.targets if isinstance(var, SymbolicVariable)]

    @property
    def numeric_features(self) -> List[Variable]:
        return [var for var in self.features if isinstance(var, NumericVariable)]

    @property
    def symbolic_features(self) -> List[Variable]:
        return [var for var in self.features if isinstance(var, SymbolicVariable)]

    def to_json(self) -> Dict:
        return {'variables': [v.to_json() for v in self.variables],
                'targets': [v.name for v in self.targets] if self.targets else self.targets,
                'min_samples_leaf': self.min_samples_leaf,
                'min_impurity_improvement': self.min_impurity_improvement,
                'max_leaves': self.max_leaves,
                'max_depth': self.max_depth,
                'variable_dependencies': {var.name: [v.name for v in deps]
                                          for var, deps in self.variable_dependencies.items()},
                'leaves': [l.to_json() for l in self.leaves.values()],
                'innernodes': [n.to_json() for n in self.innernodes.values()],
                'priors': {varname: p.to_json() for varname, p in self.priors.items()},
                'root': ifnone(self.root, None, attrgetter('idx'))
                }

    @staticmethod
    def from_json(data: Dict[str, Any]):
        variables = OrderedDict([(d['name'], Variable.from_json(d)) for d in data['variables']])
        jpt = JPT(variables=list(variables.values()),
                  targets=[variables[v] for v in data['targets']] if data.get('targets') else None,
                  min_samples_leaf=data['min_samples_leaf'],
                  min_impurity_improvement=data['min_impurity_improvement'],
                  max_leaves=data['max_leaves'],
                  max_depth=data['max_depth'],
                  variable_dependencies={variables[var]: [variables[v] for v in deps]
                                         for var, deps in data['variable_dependencies'].items()}
                  )
        for d in data['innernodes']:
            DecisionNode.from_json(jpt, d)
        for d in data['leaves']:
            Leaf.from_json(jpt, d)
        jpt.priors = {varname: jpt.varnames[varname].domain.from_json(dist)
                      for varname, dist in data['priors'].items()}
        jpt.root = jpt.allnodes[data.get('root')] if data.get('root') is not None else None
        return jpt

    def __getstate__(self):
        return self.to_json()

    def __setstate__(self, state):
        self.__dict__ = JPT.from_json(state).__dict__

    def __eq__(self, o) -> bool:
        return (isinstance(o, JPT) and
                self.innernodes == o.innernodes and
                self.leaves == o.leaves and
                self.priors == o.priors and
                (self.dependency_matrix == o.dependency_matrix).all() and
                self.min_samples_leaf == o.min_samples_leaf and
                self.min_impurity_improvement == o.min_impurity_improvement and
                self.targets == o.targets and
                self.variables == o.variables and
                self.max_depth == o.max_depth and
                self.max_leaves == o.max_leaves)

<<<<<<< HEAD
    def encode(self, samples) -> np.array:
        """ Return a list of leaf indices that describe in what leaf the sample would land """
        result = np.zeros(len(samples))
        variable_index_map = VariableMap([(variable, idx) for (idx, variable) in enumerate(self.variables)])
        samples = self._preprocess_data(samples)
        for idx, leaf in self.leaves.items():
            contains = leaf.contains(samples, variable_index_map)
            result[contains == 1] = idx
        return result

    def infer(self, query, evidence=None, fail_on_unsatisfiability=True) -> Result:
=======
    def pdf(self, values: VariableMap) -> float:
        values_ = VariableMap([(var, ContinuousSet(val, val)) for var, val in values.items()])
        pdf = 0
        for leaf in self.apply(values_):
            pdf += leaf.prior * (prod(leaf.distributions[var].pdf(value)
                                      for var, value in values.items()) if values else 1)
        return pdf

    def infer(self,
              query: Union[Dict[Union[Variable, str], Any], VariableMap],
              evidence: Union[Dict[Union[Variable, str], Any], VariableMap] = None,
              fail_on_unsatisfiability: bool = True) -> Result:
>>>>>>> 11c1818c
        r'''For each candidate leaf ``l`` calculate the number of samples in which `query` is true:

        .. math::
            P(query|evidence) = \frac{p_q}{p_e}
            :label: query

        .. math::
            p_q = \frac{c}{N}
            :label: pq

        .. math::
            c = \frac{\prod{F}}{x^{n-1}}
            :label: c

        where ``Q`` is the set of variables in `query`, :math:`P_{l}` is the set of variables that occur in ``l``,
        :math:`F = \{v | v \in Q \wedge~v \notin P_{l}\}` is the set of variables in the `query` that do not occur in ``l``'s path,
        :math:`x = |S_{l}|` is the number of samples in ``l``, :math:`n = |F|` is the number of free variables and
        ``N`` is the number of samples represented by the entire tree.
        reference to :eq:`query`

        :param query:       the event to query for, i.e. the query part of the conditional P(query|evidence) or the prior P(query)
        :type query:        dict of {jpt.variables.Variable : jpt.learning.distributions.Distribution.value}
        :param evidence:    the event conditioned on, i.e. the evidence part of the conditional P(query|evidence)
        :type evidence:     dict of {jpt.variables.Variable : jpt.learning.distributions.Distribution.value}
        :param fail_on_unsatisfiability: whether or not an error is raised in case of unsatisifiable evidence.
        '''
<<<<<<< HEAD
        querymap = VariableMap()
        for key, value in query.items():
            querymap[key if isinstance(key, Variable) else self.varnames[key]] = value
        query_ = self._preprocess_query(querymap)
        evidencemap = VariableMap()
        if evidence:
            for key, value in evidence.items():
                evidencemap[key if isinstance(key, Variable) else self.varnames[key]] = value
        evidence_ = ifnone(evidencemap, {}, self._preprocess_query)
=======
        # querymap = VariableMap()
        # for key, value in query.items():
        #     querymap[key if isinstance(key, Variable) else self.varnames[key]] = value
        query_ = self._prepropress_query(query)
        evidence_ = ifnone(evidence, {}, self._prepropress_query)
>>>>>>> 11c1818c

        r = Result(query_, evidence_)

        p_q = 0.
        p_e = 0.

        for leaf in self.apply(evidence_):
            p_m = 1
            for var in set(evidence_.keys()):
                evidence_val = evidence_[var]
                if var.numeric and var in leaf.path:
                    evidence_val = evidence_val.intersection(leaf.path[var])
                elif var.symbolic and var in leaf.path:
                    continue
                p_m *= leaf.distributions[var]._p(evidence_val)

            w = leaf.prior
            p_m *= w
            p_e += p_m

            if leaf.applies(query_):
                for var in set(query_.keys()):
                    query_val = query_[var]
                    if var.numeric and var in leaf.path:
                        query_val = query_val.intersection(leaf.path[var])
                    elif var.symbolic and var in leaf.path:
                        continue
                    p_m *= leaf.distributions[var]._p(query_val)
                p_q += p_m

                r.candidates.append(leaf)
                r.weights.append(p_m)

        if p_e == 0:
            if fail_on_unsatisfiability:
                raise ValueError('Query is unsatisfiable: P(%s) is 0.' % format_path(evidence_))
            else:
                r.result = None
                r.weights = None
        else:
            r.result = p_q / p_e
            r.weights = [w / p_e for w in r.weights]
        return r

<<<<<<< HEAD
    def posterior(self, variables, evidence, fail_on_unsatisfiability=True) -> PosteriorResult:
        """
=======
    # noinspection PyProtectedMember
    def posterior(self,
                  variables: List[Union[Variable, str]] = None,
                  evidence: Union[Dict[Union[Variable, str], Any], VariableMap] = None,
                  fail_on_unsatisfiability: bool = True,
                  report_inconsistencies: bool = False) -> PosteriorResult:
        '''

>>>>>>> 11c1818c
        :param variables:        the query variables of the posterior to be computed
        :param evidence:    the evidence given for the posterior to be computed
        :param fail_on_unsatisfiability: wether or not an ``Unsatisfiability`` error is raised if the
                                         likelihood of the evidence is 0.
        :param report_inconsistencies:   in case of an ``Unsatisfiability`` error, the exception raise
                                         will contain information about the variable assignments that
                                         provoked the inconsistency.
        :return:            jpt.trees.InferenceResult containing distributions, candidates and weights
<<<<<<< HEAD
        """
        evidence_ = ifnone(evidence, {}, self._preprocess_query)
=======
        '''
        variables = ifnone(variables, self.variables)
        evidence_ = ifnone(evidence, {}, self._prepropress_query)
>>>>>>> 11c1818c
        result = PosteriorResult(variables, evidence_)
        variables = [self.varnames[v] if type(v) is str else v for v in variables]

        distributions = defaultdict(list)

        likelihoods = []
        priors = []

        inconsistencies = {}
        for leaf in self.apply(evidence_):
            likelihood = 1
            conflicting_assignment = VariableMap()
            # check if path of candidate leaf is consistent with evidence
            # (i.e. contains evicence variable with *correct* value or does not contain it at all)
            for var in set(evidence_.keys()):
                evidence_set = evidence_[var]
                if var in leaf.path:
                    evidence_set = evidence_set.intersection(leaf.path[var])

                if isinstance(evidence_set, ContinuousSet) and evidence_set.size() == 1:
                    l_var = leaf.distributions[var].pdf(evidence_set.lower)
                    l_var = 1 if np.isinf(l_var) else l_var
                else:
                    l_var = leaf.distributions[var]._p(evidence_set)

                if not l_var:
                    conflicting_assignment[var] = var.domain.value2label(evidence_set)
                    if not report_inconsistencies:
                        break

                likelihood *= ifnot(l_var, 1)

            if conflicting_assignment:
                inconsistencies[conflicting_assignment] = inconsistencies.get(conflicting_assignment, 0) + likelihood
                continue

            likelihoods.append(0 if conflicting_assignment else likelihood)
            priors.append(leaf.prior)

            for var in variables:
                evidence_set = evidence_.get(var)
                distribution = leaf.distributions[var]
                if evidence_set is not None:
                    if var in leaf.path:
                        evidence_set = evidence_set.intersection(leaf.path[var])
                        distribution = distribution.crop(evidence_set)
                distributions[var].append(distribution)

            result.candidates.append(leaf)
            result.candidate_dists[var].append(distribution)

        weights = [l * p for l, p in zip(likelihoods, priors)]
        # result.result = sum(weights)
        try:
            weights = normalized(weights)
        except ValueError:
            if fail_on_unsatisfiability:
                raise Unsatisfiability('Evidence %s is unsatisfiable.' % format_path(evidence_),
                                       reasons=inconsistencies)
            return None
        result.weights = weights

        # initialize all query variables with None, in case dists
        # is empty (i.e. no candidate leaves -> query unsatisfiable)
        result.distributions = VariableMap()

        for var, dists in distributions.items():
            if var.numeric:
                result.distributions[var] = Numeric.merge(dists, weights=weights)
            elif var.symbolic:
                result.distributions[var] = Multinomial.merge(dists, weights=weights)

        return result

<<<<<<< HEAD
    def independent_marginals(self, variables: List[Variable], evidence: VariableMap, fail_on_unsatisfiability=True) ->\
            PosteriorResult or None:
        """ Compute the marginal distribution of every varialbe in 'variables' assuming independence.
        Unlike JPT.posterior, this method also can compute marginals on variables that are in the evidence.

        :param variables:        the query variables of the posterior to be computed
        :type variables:         list of jpt.variables.Variable
        :param evidence:    the evidence given for the posterior to be computed
        :param fail_on_unsatisfiability: wether or not an ``Unsatisfiability`` error is raised if the
                                         likelihood of the evidence is 0.
        :type fail_on_unsatisfiability:  bool
        :return:            jpt.trees.InferenceResult containing distributions, candidates and weights
        """

        # preprocess evidence
        evidence_ = ifnone(evidence, {}, self._preprocess_query)

        # construct result to save data in
        result = PosteriorResult(VariableMap.universe_map(variables), evidence_)

        # parse variables to variables if strings are given
        variables = [self.varnames[v] if type(v) is str else v for v in variables]

        # default map containing the distributions that need to be merged
        distributions = defaultdict(list)

        # list of weights that will determine how important the distributions are
        weights = []

        for leaf in self.leaves.values():
            leaf_prob = leaf.probability(evidence_)
            if leaf_prob <= 0.:
                continue
            weights.append(leaf_prob * leaf.prior)

            for var in variables:
                evidence_set = evidence_.get(var)
                distribution = leaf.distributions[var].copy()
                if evidence_set is not None:
                    if var in leaf.path:
                        evidence_set = evidence_set.intersection(leaf.path[var])
                        distribution = distribution.crop(evidence_set)
                distributions[var].append(distribution)

            result.candidates.append(leaf)

        weight_sum = sum(weights)
        result.result = weight_sum
        weights = [w/weight_sum for w in weights]

        if weight_sum == 0:
            if fail_on_unsatisfiability:
                raise Unsatisfiability('Evidence %s is unsatisfiable.' % format_path(evidence_))
            else:
                return None

        # initialize all query variables with None, in case dists
        # is empty (i.e. no candidate leaves -> query unsatisfiable)
        result.distributions = VariableMap()

        # for every variable and distribution that got selected
        for var, dists in distributions.items():
            # merge the distributions with weights according to their probability
            if var.numeric:
                result.distributions[var] = Numeric.merge(dists, weights=weights)
            elif var.symbolic:
                result.distributions[var] = Multinomial.merge(dists, weights=weights)

        return result

    def expectation(self, variables=None,
=======
    def expectation(self,
                    variables=None,
>>>>>>> 11c1818c
                    evidence=None,
                    confidence_level=None,
                    fail_on_unsatisfiability=True) -> VariableMap:
        '''
        Compute the expected value of all ``variables``. If no ``variables`` are passed,
        it defaults to all variables not passed as ``evidence``.
        '''
        variables = ifnone([v if isinstance(v, Variable) else self.varnames[v] for v in variables],
                           set(self.variables) - set(evidence))

        posteriors = self.posterior(variables,
                                    evidence,
                                    fail_on_unsatisfiability=fail_on_unsatisfiability)
        conf_level = ifnone(confidence_level, .95)

        if posteriors is None:
            if fail_on_unsatisfiability:
                raise Unsatisfiability('Query is unsatisfiable: P(%s) is 0.' % format_path(evidence))
            else:
                return None

        final = VariableMap()
        for var, dist in posteriors.distributions.items():
            result = ExpectationResult(var, posteriors._evidence, conf_level)
            result._res = dist._expectation()
            result.candidates.extend(posteriors.candidates)
            result.weights = posteriors.weights
            result.candidate_dists = posteriors.candidate_dists[var]
            result.distribution = dist
            if var.numeric:
                exp_quantile = dist.cdf.eval(result._res)
                result._lower = dist.ppf.eval((1 - conf_level) / 2)  # max(0., (exp_quantile - conf_level / 2.)))
                result._upper = dist.ppf.eval(1 - (1 - conf_level) / 2)  # min(1., (exp_quantile + conf_level / 2.)))
            final[var] = result
        return final

    def mpe(self, evidence=None, fail_on_unsatisfiability=True) -> MPEResult:
        '''
        Compute the (conditional) MPE state of the model.
        '''
        evidence_ = self._preprocess_query(evidence)
        distributions = {var: deque() for var in self.variables}

        r = MPEResult(evidence_)

        for leaf in self.apply(evidence_):
            p_m = 1
            for var in set(evidence_.keys()):
                evidence_val = evidence_[var]
                if var.numeric and var in leaf.path:
                    evidence_val = evidence_val.intersection(leaf.path[var])
                elif var.symbolic and var in leaf.path:
                    continue
                p_m *= leaf.distributions[var]._p(evidence_val)

            if not p_m: continue

            for var in self.variables:
                distributions[var].append((leaf.distributions[var], p_m))

        if not all([sum([w for _, w in distributions[var]]) for v in self.variables]):
            if fail_on_unsatisfiability:
                raise ValueError('Query is unsatisfiable: P(%s) is 0.' % var.str(evidence_val, fmt='logic'))
            else:
                return None

        posteriors = {var: var.domain.merge([d for d, _ in distributions[var]],
                                            normalized([w for _, w in distributions[var]]))
                      for var in distributions}

        for var, dist in posteriors.items():
            if var in evidence_:
                continue
            r.path.update({var: dist.mpe()})
        return r

<<<<<<< HEAD
    def _preprocess_query(self, query, transform_values=True, remove_none=True, allow_singular_values=True) \
            -> VariableMap:
        """
        Transform a query entered by a user into an internal representation that can be further processed.

        @param query: A VariableMap or dict
        @param transform_values: Rather to transform the values for numeric variables into scaled space or not
        @param remove_none: Rather to remove Nones in the values or not
        @param allow_singular_values: Rather to allow singular values or transform them to intervals
        """

        # Initialize result
        query_ = VariableMap()

        # Transform single numeric values in to intervals given by the haze
=======
    def _prepropress_query(self,
                           query: Union[VariableMap, Dict[Variable, Any]],
                           remove_none: bool = True,
                           skip_unknown_variables: bool = False) -> VariableMap:
        '''
        Transform a query entered by a user into an internal representation
        that can be further processed.

        :param skip_unknown_variables:  skip preprocessing for variable that does not exist in tree (may happen in
                                        multiple reverse tree inference). If False, an exception is raised;
                                        default: False
        :type skip_unknown_variables: bool
        '''
        # Transform lists into a numeric interval:
        query_ = VariableMap()
>>>>>>> 11c1818c
        # parameter of the respective variable:
        for key, arg in query.items():
            if arg is None and remove_none:
                continue

            var = key if isinstance(key, Variable) else self.varnames.get(key)

            if var is None:
                if skip_unknown_variables:
                    continue
                else:
                    raise Exception(f'Variable "{key}" is unknown!')

            if var.numeric:
                if type(arg) in [list, tuple]:
                    arg = list2interval(arg)
                if isinstance(arg, numbers.Number):
                    val = var.domain.values[arg]
<<<<<<< HEAD
                    if allow_singular_values:
                        query_[var] = val
                    else:
                        prior = self.priors[var.name]
                        quantile = prior.cdf.functions[max(1, min(len(prior.cdf) - 2,
                                                                  prior.cdf.idx_at(val)))].eval(val)
                        lower = quantile - var.haze / 2
                        upper = quantile + var.haze / 2
=======
                    # Apply a "blur" to single value evidences, if any blur is set
                    if var.blur:
                        prior = self.priors[var.name]
                        quantile = prior.cdf.functions[max(1, min(len(prior.cdf) - 2,
                                                                  prior.cdf.idx_at(val)))].eval(val)
                        lower = quantile - var.blur / 2
                        upper = quantile + var.blur / 2
>>>>>>> 11c1818c
                        query_[var] = ContinuousSet(prior.ppf.functions[max(1,
                                                                            min(len(prior.cdf) - 2,
                                                                                prior.ppf.idx_at(lower)))].eval(lower),
                                                    prior.ppf.functions[min(len(prior.ppf) - 2,
                                                                            max(1,
                                                                                prior.ppf.idx_at(upper)))].eval(upper))
<<<<<<< HEAD
                elif isinstance(arg, ContinuousSet) and transform_values:
=======
                    else:
                        query_[var] = ContinuousSet(val, val)
                elif isinstance(arg, ContinuousSet):
>>>>>>> 11c1818c
                    query_[var] = ContinuousSet(var.domain.values[arg.lower],
                                                var.domain.values[arg.upper], arg.left, arg.right)
                elif isinstance(arg, RealSet):
                    query_[var] = RealSet([ContinuousSet(var.domain.labels[i.lower],
                                                         var.domain.labels[i.upper],
                                                         i.left,
                                                         i.right) for i in arg.intervals])
                else:
                    raise TypeError()
            if var.symbolic:
                # Transform into internal values (symbolic values to their indices):
                if type(arg) is not set:
                    arg = {arg}
                query_[var] = {var.domain.values[v] for v in arg}

        JPT.logger.debug('Original :', pprint.pformat(query), '\nProcessed:', pprint.pformat(query_))
        return query_

    def apply(self, query):
        # if the sample doesn't match the features of the tree, there is no valid prediction possible
        if not set(query.keys()).issubset(set(self._variables)):
            raise TypeError(f'Invalid query. Query contains variables that are not '
                            f'represented by this tree: {[v for v in query.keys() if v not in self._variables]}')

        # find the leaf (or the leaves) that have each variable either
        # - not occur in the path to this node OR
        # - match the boolean/symbolic value in the path OR
        # - lie in the interval of the numeric value in the path
        # -> return leaf that matches query
        yield from (leaf for leaf in self.leaves.values() if leaf.applies(query))

    def leaf_distribution(self) -> jpt.variables.SymbolicVariable:
        """Generate a multinomial distribution with the leaves as variables and their weights as probabilities. """
        leaf_variable = jpt.variables.SymbolicVariable("Leaf", SymbolicType("Leaf", self.leaves.keys()))
        leaf_variable = leaf_variable.dist([leaf.prior for leaf in self.leaves.values()])
        return leaf_variable

    def multiply_by_leaf_prior(self, leaf_prior: Dict[int, float]):
        """Include a different prior for leaves by multiplying and normalizing both priors."""
        result = self.copy()
        for idx, leaf in result.leaves.items():
            result.leaves[idx].prior *= leaf_prior[idx]

        probability_mass = sum(leaf.prior for leaf in result.leaves.values())

        for idx, leaf in result.leaves.items():
            result.leaves[idx].prior /= probability_mass

        return result

    def replace_leaf_prior(self, leaf_prior: Dict[int, float]):
        result = self.copy()
        for idx, leaf in result.leaves.items():
            result.leaves[idx].prior = leaf_prior[idx]

        return result.normalize()

    def c45(self, data, start, end, parent, child_idx, depth) -> None:
        '''
        Creates a node in the decision tree according to the C4.5 algorithm on the data identified by
        ``indices``. The created node is put as a child with index ``child_idx`` to the children of
        node ``parent``, if any.

        :param data:        the indices for the training samples used to calculate the gain.
        :param start:       the starting index in the data.
        :param end:         the stopping index in the data.
        :param parent:      the parent node of the current iteration, initially ``None``.
        :param child_idx:   the index of the child in the current iteration.
        :param depth:       the depth of the tree in the current recursion level.
        '''
        # --------------------------------------------------------------------------------------------------------------
        min_impurity_improvement = ifnone(self.min_impurity_improvement, 0)
        n_samples = end - start
        split_var_idx = split_pos = -1
        split_var = None
        impurity = self.impurity

        max_gain = impurity.compute_best_split(start, end)

        if max_gain < 0:
            raise ValueError('Something went wrong!')

        self.logger.debug('Data range: %d-%d,' % (start, end),
                          'split var:', split_var,
                          ', split_pos:', split_pos,
                          ', gain:', max_gain)

        if max_gain:
            split_pos = impurity.best_split_pos
            split_var_idx = impurity.best_var
            split_var = self.variables[split_var_idx]

        if max_gain <= min_impurity_improvement or depth >= self.max_depth:  # -----------------------------------------
            leaf = node = Leaf(idx=len(self.allnodes), parent=parent)

            if parent is not None:
                parent.set_child(child_idx, leaf)

            for i, v in enumerate(self.variables):
                leaf.distributions[v] = v.distribution().fit(data=data,
                                                             rows=self.indices[start:end],
                                                             col=i)
            leaf.prior = n_samples / data.shape[0]
            leaf.samples = n_samples

            self.leaves[leaf.idx] = leaf

        else:  # -------------------------------------------------------------------------------------------------------
            node = DecisionNode(idx=len(self.allnodes),
                                variable=split_var,
                                parent=parent)
            node.samples = n_samples
            self.innernodes[node.idx] = node

            if split_var.symbolic:  # ----------------------------------------------------------------------------------
                split_value = int(data[self.indices[start + split_pos], split_var_idx])
                splits = [{split_value},
                          set(split_var.domain.values.values()) - {split_value}]

            elif split_var.numeric:  # ---------------------------------------------------------------------------------
                split_value = (data[self.indices[start + split_pos], split_var_idx] +
                               data[self.indices[start + split_pos + 1], split_var_idx]) / 2
                splits = [Interval(np.NINF, split_value, EXC, EXC),
                          Interval(split_value, np.PINF, INC, EXC)]

            else:  # ---------------------------------------------------------------------------------------------------
                raise TypeError('Unknown variable type: %s.' % type(split_var).__name__)

            self.c45queue.append((data, start, start + split_pos + 1, node, 0, depth + 1))
            self.c45queue.append((data, start + split_pos + 1, end, node, 1, depth + 1))

            node.splits = splits

        JPT.logger.debug('Created', str(node))

        if parent is not None:
            parent.set_child(child_idx, node)

        if self.root is None:
            self.root = node

    def __str__(self) -> str:
        return (f'{self.__class__.__name__}\n'
                f'{self.pfmt()}\n'
                f'JPT stats: #innernodes = {len(self.innernodes)}, '
                f'#leaves = {len(self.leaves)} ({len(self.allnodes)} total)\n')

    def __repr__(self) -> str:
        return (f'{self.__class__.__name__}\n'
                f'{self.pfmt()}\n'
                f'JPT stats: #innernodes = {len(self.innernodes)}, '
                f'#leaves = {len(self.leaves)} ({len(self.allnodes)} total)\n')

    def pfmt(self) -> str:
        '''Return a pretty-format string representation of this JPT.'''
        return self._pfmt(self.root, 0)

    def _pfmt(self, node, indent) -> str:
        return "{}{}\n{}".format(" " * indent,
                                 str(node),
                                 ''.join([self._pfmt(c, indent + 4) for c in node.children])
                                 if isinstance(node, DecisionNode) else '')

    def _preprocess_data(self, data=None, rows=None, columns=None) -> np.ndarray:
        '''
        Transform the input data into an internal representation.
        '''
        if sum(d is not None for d in (data, rows, columns)) > 1:
            raise ValueError('Only either of the three is allowed.')
        elif sum(d is not None for d in (data, rows, columns)) < 1:
            raise ValueError('No data pased.')

        JPT.logger.info('Preprocessing data...')

        if isinstance(data, np.ndarray) and data.shape[0] or isinstance(data, list):
            rows = data

        if isinstance(rows, list) and rows:  # Transpose the rows
            columns = [[row[i] for row in rows] for i in range(len(self.variables))]
        elif isinstance(rows, np.ndarray) and rows.shape[0]:
            columns = rows.T

        if isinstance(columns, list) and columns:
            shape = len(columns[0]), len(columns)
        elif isinstance(columns, np.ndarray) and columns.shape:
            shape = columns.T.shape
        elif isinstance(data, pd.DataFrame):
            shape = data.shape
        else:
            raise ValueError('No data given.')

        data_ = np.ndarray(shape=shape, dtype=np.float64, order='C')
        if isinstance(data, pd.DataFrame):
            if set(self.varnames).symmetric_difference(set(data.columns)):
                raise ValueError('Unknown variable names: %s'
                                 % ', '.join(mapstr(set(self.varnames).symmetric_difference(set(data.columns)))))

            # Check if the order of columns in the data frame is the same
            # as the order of the variables.
            if not all(c == v for c, v in zip_longest(data.columns, self.varnames)):
                raise ValueError('Columns in DataFrame must coincide with variable order: %s' %
                                 ', '.join(mapstr(self.varnames)))
            transformations = {v: self.varnames[v].domain.values.transformer() for v in data.columns}
            try:
                data_[:] = data.transform(transformations).values
            except ValueError:
                err(transformations)
                raise
        else:
            for i, (var, col) in enumerate(zip(self.variables, columns)):
                data_[:, i] = [var.domain.values[v] for v in col]
        return data_

    def learn(self, data=None, rows=None, columns=None) -> 'JPT':
        '''Fits the ``data`` into a regression tree.

        :param data:    The training examples (assumed in row-shape)
        :type data:     [[str or float or bool]]; (according to `self.variables`)
        :param rows:    The training examples (assumed in row-shape)
        :type rows:     [[str or float or bool]]; (according to `self.variables`)
        :param columns: The training examples (assumed in row-shape)
        :type columns:  [[str or float or bool]]; (according to `self.variables`)
        '''
        # ----------------------------------------------------------------------------------------------------------
        # Check and prepare the data
        _data = self._preprocess_data(data=data, rows=rows, columns=columns)
        if _data.shape[0] < 1:
            raise ValueError('No data for learning.')

        self.indices = np.ones(shape=(_data.shape[0],), dtype=np.int64)
        self.indices[0] = 0
        np.cumsum(self.indices, out=self.indices)

        JPT.logger.info('Data transformation... %d x %d' % _data.shape)

        # ----------------------------------------------------------------------------------------------------------
        # Initialize the internal data structures
        self._reset()

        # ----------------------------------------------------------------------------------------------------------
        # Determine the prior distributions
        started = datetime.datetime.now()
        JPT.logger.info('Learning prior distributions...')
        self.priors = {}
        for i, (vname, var) in enumerate(self.varnames.items()):
            self.priors[vname] = var.distribution().fit(data=_data,
                                                        col=i)
        JPT.logger.info('Prior distributions learnt in %s.' % (datetime.datetime.now() - started))

        # ----------------------------------------------------------------------------------------------------------
        # Start the training

        if type(self._min_samples_leaf) is int:
            min_samples_leaf = self._min_samples_leaf
        elif type(self._min_samples_leaf) is float and 0 < self._min_samples_leaf < 1:
            min_samples_leaf = max(1, int(self._min_samples_leaf * len(_data)))
        else:
            min_samples_leaf = self._min_samples_leaf

        # Initialize the impurity calculation
        self.impurity = Impurity(self)
        self.impurity.setup(_data, self.indices)
        self.impurity.min_samples_leaf = min_samples_leaf

        started = datetime.datetime.now()
        JPT.logger.info('Started learning of %s x %s at %s '
                        'requiring at least %s samples per leaf' % (_data.shape[0],
                                                                    _data.shape[1],
                                                                    started,
                                                                    min_samples_leaf))
        learning = GENERATIVE if self.targets is None else DISCRIMINATIVE
        JPT.logger.info('Learning is %s. ' % learning)
        if learning == DISCRIMINATIVE:
            JPT.logger.info('Target variables (%d): %s\n'
                            'Feature variables (%d): %s' % (len(self.targets),
                                                            ', '.join(mapstr(self.targets)),
                                                            len(self.variables) - len(self.targets),
                                                            ', '.join(
                                                                mapstr(set(self.variables) - set(self.targets)))))
        # build up tree
        self.c45queue.append((_data, 0, _data.shape[0], None, None, 0))
        while self.c45queue:
            self.c45(*self.c45queue.popleft())

        # ----------------------------------------------------------------------------------------------------------
        # Print the statistics

        JPT.logger.info('Learning took %s' % (datetime.datetime.now() - started))
        # if logger.level >= 20:
        JPT.logger.debug(self)
        return self

    fit = learn

    @property
    def min_samples_leaf(self):
        return self._min_samples_leaf

    @staticmethod
    def sample(sample, ft):
        # NOTE: This sampling is NOT uniform for intervals that are infinity in any direction! TODO: FIX to sample from CATEGORICAL
        if ft not in sample:
            return Interval(np.NINF, np.inf, EXC, EXC).sample()
        else:
            iv = sample[ft]

        if isinstance(iv, Interval):
            if iv.lower == -np.inf and iv.upper == np.inf:
                return Interval(np.NINF, np.inf, EXC, EXC).sample()
            if iv.lower == -np.inf:
                if any([i.right == EXC for i in iv.intervals]):
                    # workaround to be able to sample from open interval
                    return iv.upper - 0.01 * iv.upper
                else:
                    return iv.upper
            if iv.upper == np.inf:
                # workaround to be able to sample from open interval
                if any([i.left == EXC for i in iv.intervals]):
                    return iv.lower + 0.01 * iv.lower
                else:
                    return iv.lower

            return iv.sample()
        else:
            return iv

    def likelihood(self, queries: np.ndarray, dirac_scaling=2., min_distances=None) -> np.ndarray:
        """Get the probabilities of a list of worlds. The worlds must be fully assigned with
        single numbers (no intervals).

        :param queries: An array containing the worlds. The shape is (x, len(variables)).
        :type queries: np.array
        :param dirac_scaling: the minimal distance between the samples within a dimension are multiplied by this factor
            if a durac impulse is used to model the variable.
        :type dirac_scaling: float
        :param min_distances: A dict mapping the variables to the minimal distances between the observations.
            This can be useful to use the same likelihood parameters for different test sets for example in cross
            validation processes.
        :type min_distances: Dict[Variable, float]
        Returns: An np.array with shape (x, ) containing the probabilities.

        """
        # create minimal distances for each numeric variable such a senseful metric can be computed if not provided
        if min_distances is None:
            min_distances: Dict[Variable, float] = dict()
            for idx, variable in enumerate(self.variables):
                if variable.numeric:
                    samples = np.unique(queries[:, idx])
                    distances = np.diff(samples)
                    min_distances[variable] = min(distances) if len(distances) > 0 else dirac_scaling

        for idx, variable in enumerate(self.variables):
            # convert the symbolic columns to the representation used in jpts
            if variable.symbolic:
                for value, label in zip(variable.domain.values, variable.domain.labels):
                    queries[queries[:, idx] == value, idx] = label

            # scale numeric variables if needed
            elif variable.numeric and issubclass(variable.domain, ScaledNumeric):
                queries[:, idx] = variable.domain.scaler.transform(queries[:, idx])

        # initialize probabilities
        probabilities = np.zeros(len(queries))

        # for all leaves
        for leaf in self.leaves.values():
            leaf_probabilities = leaf.parallel_likelihood(queries, dirac_scaling, min_distances)
            probabilities = probabilities + leaf_probabilities
        return probabilities

    def reverse(self, query, confidence=.05) -> List[Tuple[Dict, List[Node]]]:
        '''Determines the leaf nodes that match query best and returns their respective paths to the root node.

        :param query: a mapping from featurenames to either numeric value intervals or an iterable of categorical values
        :type query: dict
        :param confidence:  the confidence level for this MPE inference
        :type confidence: float
        :returns: a mapping from probabilities to lists of matcalo.core.algorithms.JPT.Node (path to root)
        :rtype: dict
        '''
        # if none of the target variables is present in the query, there is no match possible
        # only check variable names, because multiple trees can have the (semantically) same variable, which differs as
        # python object
        if set([v.name if isinstance(v, Variable) else v for v in query.keys()]).isdisjoint(set(self.varnames)):
            return []

        # Transform into internal values/intervals (symbolic values to their indices)
        query_ = self._prepropress_query(query, skip_unknown_variables=True)

        # update non-query variables to allow all possible values
        for i, var in enumerate(self.variables):
            if var in query_: continue
            if var.numeric:
                query_[var] = R
            else:
                query_[var] = var.domain.values

        # stores the probabilities, that the query variables take on the value(s)/a value in the interval given in
        # the query
        confs = {}

        # find the leaf (or the leaves) that matches the query best
        for k, l in self.leaves.items():
            conf = defaultdict(float)
            for v, dist in l.distributions.items():
                if v.numeric:
                    conf[v] = dist._p(query_[v])
                else:
                    conf_ = 0.
                    for sv in query_[v]:
                        conf_ += dist._p(sv)
                    conf[v] = conf_
            confs[l.idx] = conf

        # the candidates are the leaves that satisfy the confidence requirement (i.e. each free variable of a leaf must satisfy the requirement)
        candidates = sorted([leafidx for leafidx, confs in confs.items() if all(c >= confidence for c in confs.values())],
                            key=lambda l: sum(confs[l].values()), reverse=True)

        out('CANDIDATES in reverse', candidates)

        # for the chosen candidate determine the path to the root
        paths = []
        for c in candidates:
            p = []
            curcand = self.leaves[c]
            while curcand is not None:
                p.append(curcand)
                curcand = curcand.parent
            paths.append((confs[c], p))

        # elements of path are tuples (a, b) with a being mappings of {var: confidence} and b being an ordered list of
        # nodes representing a path from a leaf to the root
        return paths


    def plot(self, title=None, filename=None, directory='/tmp', plotvars=None, view=True, max_symb_values=10):
        '''Generates an SVG representation of the generated regression tree.

        :param title:   (str) title of the plot
        :param filename: the name of the JPT (will also be used as filename; extension will be added automatically)
        :type filename: str
        :param directory: the location to save the SVG file to
        :type directory: str
        :param plotvars: the variables to be plotted in the graph
        :type plotvars: <jpt.variables.Variable>
        :param view: whether the generated SVG file will be opened automatically
        :type view: bool
        :param max_symb_values: limit the maximum number of symbolic values to this number
        '''
        if plotvars is None:
            plotvars = []
        plotvars = [self.varnames[v] if type(v) is str else v for v in plotvars]

        title = ifnone(title, 'unnamed')

        if not os.path.exists(directory):
            os.makedirs(directory)

        dot = Digraph(format='svg', name=title,
                      directory=directory,
                      filename=f'{filename or title}')

        # create nodes
        sep = ",<BR/>"
        for idx, n in self.allnodes.items():
            imgs = ''

            # plot and save distributions for later use in tree plot
            if isinstance(n, Leaf):
                rc = math.ceil(math.sqrt(len(plotvars)))
                img = ''
                for i, pvar in enumerate(plotvars):
                    img_name = html.escape(f'{pvar.name}-{n.idx}')

                    params = {} if pvar.numeric else {'horizontal': True,
                                                      'max_values': max_symb_values}

                    n.distributions[pvar].plot(title=html.escape(pvar.name),
                                               fname=img_name,
                                               directory=directory,
                                               view=False,
                                               **params)
                    img += (f'''{"<TR>" if i % rc == 0 else ""}
                                        <TD><IMG SCALE="TRUE" SRC="{os.path.join(directory, f"{img_name}.png")}"/></TD>
                                {"</TR>" if i % rc == rc - 1 or i == len(plotvars) - 1 else ""}
                                ''')

                    # clear current figure to allow for other plots
                    plt.clf()

                if plotvars:
                    imgs = f'''
                                <TR>
                                    <TD ALIGN="CENTER" VALIGN="MIDDLE" COLSPAN="2">
                                        <TABLE>
                                            {img}
                                        </TABLE>
                                    </TD>
                                </TR>
                                '''

            land = '<BR/>\u2227 '
            element = ' \u2208 '

            # content for node labels
            nodelabel = f'''<TR>
                                <TD ALIGN="CENTER" VALIGN="MIDDLE" COLSPAN="2"><B>{"Leaf" if isinstance(n, Leaf) else "Node"} #{n.idx}</B><BR/>{html.escape(n.str_node)}</TD>
                            </TR>'''

            if isinstance(n, Leaf):
                nodelabel = f'''{nodelabel}{imgs}
                                <TR>
                                    <TD BORDER="1" ALIGN="CENTER" VALIGN="MIDDLE"><B>#samples:</B></TD>
                                    <TD BORDER="1" ALIGN="CENTER" VALIGN="MIDDLE">{n.samples} ({n.prior * 100:.3f}%)</TD>
                                </TR>
                                <TR>
                                    <TD BORDER="1" ALIGN="CENTER" VALIGN="MIDDLE"><B>Expectation:</B></TD>
                                    <TD BORDER="1" ALIGN="CENTER" VALIGN="MIDDLE">{',<BR/>'.join([f'{"<B>" + html.escape(v.name) + "</B>"  if self.targets is not None and v in self.targets else html.escape(v.name)}=' + (f'{html.escape(str(dist.expectation()))!s}' if v.symbolic else f'{dist.expectation():.2f}') for v, dist in n.value.items()])}</TD>
                                </TR>
                                <TR>
                                    <TD BORDER="1" ROWSPAN="{len(n.path)}" ALIGN="CENTER" VALIGN="MIDDLE"><B>path:</B></TD>
                                    <TD BORDER="1" ROWSPAN="{len(n.path)}" ALIGN="CENTER" VALIGN="MIDDLE">{f"{land}".join([html.escape(var.str(val, fmt='set')) for var, val in n.path.items()])}</TD>
                                </TR>
                                '''

            # stitch together
            lbl = f'''<<TABLE ALIGN="CENTER" VALIGN="MIDDLE" BORDER="0" CELLBORDER="0" CELLSPACING="0">
                            {nodelabel}
                      </TABLE>>'''

            if isinstance(n, Leaf):
                dot.node(str(idx),
                         label=lbl,
                         shape='box',
                         style='rounded,filled',
                         fillcolor=green)
            else:
                dot.node(str(idx),
                         label=lbl,
                         shape='ellipse',
                         style='rounded,filled',
                         fillcolor=orange)

        # create edges
        for idx, n in self.innernodes.items():
            for i, c in enumerate(n.children):
                if c is None: continue
                dot.edge(str(n.idx), str(c.idx), label=html.escape(n.str_edge(i)))

        # show graph
        JPT.logger.info(f'Saving rendered image to {os.path.join(directory, filename or title)}.svg')

        # improve aspect ratio of graph having many leaves or disconnected nodes
        dot = dot.unflatten(stagger=3)
        dot.render(view=view, cleanup=False)

    def pickle(self, fpath) -> None:
        '''Pickles the fitted regression tree to a file at the given location ``fpath``.

        :param fpath: the location for the pickled file
        :type fpath: str
        '''
        with open(os.path.abspath(fpath), 'wb') as f:
            pickle.dump(self, f)

    @staticmethod
    def load(fpath):
        '''Loads the pickled regression tree from the file at the given location ``fpath``.

        :param fpath: the location of the pickled file
        :type fpath: str
        '''
        with open(os.path.abspath(fpath), 'rb') as f:
            try:
                JPT.logger.info(f'Loading JPT {os.path.abspath(fpath)}')
                return pickle.load(f)
            except ModuleNotFoundError:
                JPT.logger.error(f'Could not load file {os.path.abspath(fpath)}')
                raise Exception(f'Could not load file {os.path.abspath(fpath)}. Probably deprecated.')

    @staticmethod
    def calcnorm(sigma, mu, intervals):
        '''Computes the CDF for a multivariate normal distribution.

        :param sigma: the standard deviation
        :param mu: the expected value
        :param intervals: the boundaries of the integral
        :type sigma: float
        :type mu: float
        :type intervals: list of matcalo.utils.utils.Interval
        '''
        from scipy.stats import mvn
        return first(mvn.mvnun([x.lower for x in intervals], [x.upper for x in intervals], mu, sigma))

    def copy(self):
        """Return a new copy of this jpt where all references are the original tree are cut."""
        return JPT.from_json(self.to_json())

    def conditional_jpt(self, evidence: VariableMap):
        """
        Apply evidence on a JPT and get a new JPT that represent P(x|evidence).
        The new JPT contains all variables that are not in the evidence and is a 
        full joint probability distribution over those variables.

        :param evidence: A preprocessed VariableMap mapping the observed variables to there observed,
            single values (not intervals)
        :type evidence: ``VariableMap``
        """

        # the new jpt that acts as conditional joint probability distribution
        conditional_jpt: JPT = self.copy()

        if len(evidence) == 0:
            return conditional_jpt

        unvisited_nodes = queue.Queue()
        unvisited_nodes.put_nowait(conditional_jpt.allnodes[self.root.idx])

        while not unvisited_nodes.empty():

            # get the next node to inspect
            current_node: Node = unvisited_nodes.get_nowait()

            # if it is a leaf skip this iteration
            if isinstance(current_node, Leaf):
                current_node: Leaf
                probability = current_node.probability(evidence)
                current_node.prior = probability
                continue

            # syntax highlighting
            current_node: DecisionNode

            # remember the indices of the nodes that need to get removed
            invalid = []

            # check if the children of the node need to be traversed
            for idx, child in enumerate(current_node.children):

                # traverse consistent children
                if child.consistent_with(evidence):
                    unvisited_nodes.put_nowait(child)

                # mark invalid children for removal
                else:
                    invalid = [idx] + invalid

            # remove invalid children from the tree and the children list
            for idx in invalid:
                # get all the indices of the subtree members
                removable_indices = [node.idx for node in
                                     current_node.children[idx].recursive_children()] + \
                                    [current_node.children[idx].idx]

                # for all dead nodes 
                for jdx in removable_indices:
                    # if it is a leaf remove it from the leaves
                    if isinstance(self.allnodes[jdx], Leaf):
                        del conditional_jpt.leaves[jdx]
                    # if it is an inner node remove it from the inner nodes
                    else:
                        del conditional_jpt.innernodes[jdx]

                # remove it as child
                del current_node.children[idx]

        # calculate remaining probability mass
        probability_mass = sum(leaf.prior for leaf in conditional_jpt.leaves.values())

        # clean up not needed distributions and redistribute probability mass
        for leaf in conditional_jpt.leaves.values():
            leaf.prior /= probability_mass
            for variable, value in evidence.items():
                # adjust leaf distributions
                leaf.distributions[variable] = leaf.distributions[variable].apply_restriction(value)

        # clean up not needed path restrictions
        for node in conditional_jpt.allnodes.values():
            for variable in evidence.keys():
                if variable in node.path.keys():
                    del node.path[variable]

        return conditional_jpt

    def conditional_jpt_safe(self, evidence: VariableMap):
        # evidence = self._preprocess_query(evidence)

        result = self.copy()
        if len(evidence) == 0:
            return result

        for idx, leaf in result.leaves.items():
            result.leaves[idx].prior *= leaf.probability(evidence)

        result = result.normalize()
        return result

    def normalize(self):
        probability_mass = sum(leaf.prior for leaf in self.leaves.values())
        for idx, leaf in self.leaves.items():
            self.leaves[idx].prior /= probability_mass
        return self

    def save(self, file) -> None:
        '''
        Write this JPT persistently to disk.

        ``file`` can be either a string or file-like object.
        '''
        if type(file) is str:
            with open(file, 'w+') as f:
                json.dump(self.to_json(), f)
        else:
            json.dump(self.to_json(), file)

    @staticmethod
    def load(file):
        '''
        Load a JPT from disk.
        '''
        if type(file) is str:
            with open(file, 'r') as f:
                t = json.load(f)
        else:
            t = json.load(file)
        return JPT.from_json(t)

    def depth(self):
        """Calculate the maximal depth of a leaf in the current tree."""
        return max([leaf.depth() for leaf in self.leaves.values()])

    def total_samples(self):
        """Calculate the total number of samples represented by this tree."""
        return sum(l.samples for l in self.leaves.values())

    def marginal_jpt(self, marginal_variables: List[jpt.variables.Variable]):
        """ Create a marginal joint probability distribution over all 'marginal_variables'.
        This is done by inducing a new tree that reduces variance on the marginals by calculating the variances giving
        the original distribution (jpt).
        All possible splits are given by all splits in this tree since they are the only meaningful dependencies.
        @param marginal_variables:
        @return: a new JPT
        """

        # collect all splits
        all_splits = self.all_splits(marginal_variables)

        # calculate variable dependencies on marginal tree
        remaining_dependencies = VariableMap()
        for variable in marginal_variables:
            remaining_dependencies[variable] = [v for v in self.variable_dependencies[variable]
                                                if v in marginal_variables and v.name != variable.name]

        # construct empty marginal tree
        marginal_jpt = JPT(marginal_variables, min_samples_leaf=self.min_samples_leaf,
                           min_impurity_improvement=self.min_impurity_improvement, max_leaves=self.max_leaves,
                           max_depth=self.max_depth, variable_dependencies=remaining_dependencies)

        # initialize root node for the marginal
        root_node = DecisionNode(1, None)

        # initialize impurities to know when to stop
        impurities: Dict[int, float] = dict()
        impurities[1] = self.posterior(marginal_variables, VariableMap()).impurity()

        # initialize queue with root
        unexpanded_nodes = deque()
        unexpanded_nodes.append(root_node)

        # while there is still stuff to expand
        while len(unexpanded_nodes) > 0:

            # get the current node
            current_node = unexpanded_nodes.pop()

            expansions_result = self.expand_node(current_node, JPT.possible_splits_of_node(current_node, all_splits),
                                                 marginal_jpt.variable_dependencies, impurities[current_node.idx])

            # if the expansion does not yield a usable result
            if expansions_result is None:
                # add node to leaves
                marginal_jpt.leaves[current_node.idx] = current_node

                # terminate the recursion here
                continue

            # otherwise unpack the result
            else:
                left_node, right_node, left_impurity, right_impurity = expansions_result

                # save impurities
                impurities[left_node.idx] = left_impurity
                impurities[right_node.idx] = right_impurity

                # set children and nodes
                current_node.children = [left_node, right_node]
                marginal_jpt.innernodes[current_node.idx] = current_node

            # check if the left node can be further expanded
            if left_node.samples >= 2 * marginal_jpt.min_samples_leaf \
                    and impurities[left_node.idx] > marginal_jpt.min_impurity_improvement:
                # add node to the ones that need to be expanded
                unexpanded_nodes.append(left_node)

            # if it cannot lead to a meaningful split
            else:
                # add left node to leaves
                marginal_jpt.leaves[left_node.idx] = left_node

            # check if the right node can be further expanded
            if right_node.samples >= 2 * marginal_jpt.min_samples_leaf \
                    and impurities[right_node.idx] > marginal_jpt.min_impurity_improvement:
                unexpanded_nodes.append(right_node)

            # if it cannot lead to a meaningful split
            else:
                # add right node to leaves
                marginal_jpt.leaves[right_node.idx] = right_node

        self.create_leaves(marginal_jpt)
        return marginal_jpt

    def expand_node(self, node: Node, all_splits: VariableMap, variable_dependencies: VariableMap,
                    node_impurity: float):
        """
        Expand a node and return the best subpartitions of that node or none if there are no valid partitions.
        @param node: The node to split
        @param all_splits: A VariableMap describing each possible split for each variable
        @param variable_dependencies: A VariableMap similar to self.variable_dependencies
        @param node_impurity: The impurity of the node given in
        @return: None if there are no good splits or left_child, right_child, left_impurity, right_impurity
        """
        # create the path as variable map
        path = node.path

        marginal_variables: List[Variable] = list(all_splits.keys())

        # array to save the best split for each node in
        best_splits = np.full((len(all_splits), 5), float("inf"))

        for variable_idx, (variable, splits) in enumerate(all_splits.items()):

            # skip variables that don't influence any other variable
            if len(variable_dependencies[variable]) == 0 or len(splits) == 0:
                continue

            # list to store impurities
            impurities = np.full((len(splits), 2), float("inf"))

            # list to store number of samples in those splits
            lengths = np.zeros((len(splits), 2))

            # for every split
            for split_idx, split in enumerate(splits):
                if variable.numeric:
                    # construct positive and negative variable
                    positive_path = path.copy()
                    negative_path = path.copy()
                    if variable not in path:
                        positive_path[variable] = ContinuousSet(-float("inf"), split)
                        negative_path[variable] = ContinuousSet(split, float("inf"))
                    else:
                        positive_path[variable] = positive_path[variable].intersection(
                            ContinuousSet(-float("inf"), split))
                        negative_path[variable] = negative_path[variable].intersection(
                            ContinuousSet(split, float("inf")))

                elif variable.symbolic:
                    # TODO create sets lol
                    pass

                # get independent marginals of remaining data and its length
                positive_result = self.independent_marginals(marginal_variables, positive_path, False)
                negative_result = self.independent_marginals(marginal_variables, negative_path, False)

                if positive_result is None or negative_result is None:
                    # store impurity and number of samples
                    impurities[split_idx] = (float("inf"),
                                             float("inf"))
                    lengths[split_idx] = (0,
                                          0)
                else:
                    # store impurity and number of samples
                    impurities[split_idx] = (positive_result.impurity(variable_dependencies[variable]),
                                             negative_result.impurity(variable_dependencies[variable]))
                    lengths[split_idx] = (positive_result.result * self.total_samples(),
                                          negative_result.result * self.total_samples())

            # get splits that would result in too few samples and set the corresponding impurities to infinity
            invalid_splits, _ = np.where(lengths < self.min_samples_leaf)
            impurities[invalid_splits] = (float("inf"), float("inf"))

            # get the best split index
            best_split_idx = np.argmin(impurities)
            best_split_idx = np.unravel_index(best_split_idx, impurities.shape)

            # save the best split and its results on this variable to the array
            best_splits[variable_idx] = (splits[best_split_idx[0]], impurities[best_split_idx[0], 0],
                                         impurities[best_split_idx[0], 1],
                                         lengths[best_split_idx[0], 0],
                                         lengths[best_split_idx[0], 1])

        # get best split parameters among all variables
        best_split = np.argmin(best_splits[:, 1:3])
        best_split_idx = np.array(np.unravel_index(best_split, best_splits[:, 1:3].shape))

        # counter the shift that is obtained by unraveling in a view
        best_split_idx[1] += 1
        best_split_idx = tuple(best_split_idx)

        # return None if this solution is not feasible
        if best_splits[best_split_idx] == float("inf") \
                or node_impurity - best_splits[best_split_idx] <= self.min_impurity_improvement:
            return None

        # construct left (positive) node
        left_node = jpt.trees.DecisionNode(2 * node.idx, marginal_variables[best_split_idx[0]], node)
        left_node.samples = best_splits[best_split_idx[0], 3]
        left_node._path = node._path.copy()

        # construct right (negative) node
        right_node = jpt.trees.DecisionNode(2 * node.idx + 1, marginal_variables[best_split_idx[0]], node)
        right_node.samples = best_splits[best_split_idx[0], 4]
        right_node._path = node._path.copy()

        # create the decision criterion and apply it ot the path
        split_value = best_splits[best_split_idx[0], 0]

        # create the splits for the parent node
        if marginal_variables[best_split_idx[0]].numeric:
            splits = [Interval(np.NINF, split_value, EXC, EXC),
                      Interval(split_value, np.PINF, INC, EXC)]

        elif marginal_variables[best_split_idx[0]].symbolic:
            splits = [{int(split_value)},
                      set(marginal_variables[best_split_idx[0]].domain.values.values()) - {int(split_value)}]

        # update splits and splitting variable in parent node
        node.variable = marginal_variables[best_split_idx[0]]
        node.splits = splits

        # extend path of both nodes with restrictions
        left_node._path.append((marginal_variables[best_split_idx[0]], splits[0]))
        right_node._path.append((marginal_variables[best_split_idx[0]], splits[1]))

        # return left child, right child, left impurity, right impurity
        return left_node, right_node, best_splits[best_split_idx[0], 1], best_splits[best_split_idx[0], 2]

    def create_leaves(self, marginal_tree):
        """Create the probability distributions and leaf nodes for the marginal tree.

        :param marginal_tree: The marginal tree where the leafs should be calculated from this tree
        :type marginal_tree: JPT
        """

        # for every leaf node (that perhaps is a DecisionNode)
        for leaf_idx, leaf in marginal_tree.leaves.items():

            # calculate the distributions from this tree
            distributions = self.independent_marginals(marginal_tree.variables, leaf.path)

            # create new leaf
            new_leaf = Leaf(leaf.idx, leaf.parent, self.total_samples() * distributions.result)

            # set distributions
            new_leaf.distributions = distributions.distributions

            # set leaf
            marginal_tree.leaves[leaf_idx] = new_leaf

        return marginal_tree

    @staticmethod
    def possible_splits_of_node(node: Node, all_splits: VariableMap) -> VariableMap:
        """
        Calculate the splits that can be done from  a node given a set of possible splits.
        @param node: The node in question
        @param all_splits: the splits that can be made overall
        @return: the splits that can be made at this node
        """

        # create resulting map
        result = VariableMap()

        # load path of the given node
        path = node.path

        # for every variable and its possible splits in all splits
        for variable, splits in all_splits.items():

            # if variable is not limited by the nodes path
            if variable not in path.keys():

                # set all splits as possible
                result[variable] = splits

            elif variable.numeric:

                # get numeric splits in range of this node
                result[variable] = [split for split in splits if path[variable].lower < split < path[variable].upper]

            elif variable.symbolic:

                # get numeric splits in range of this node
                result[variable] = [split for split in splits if split in path[variable]]

        return result

    def all_splits(self, variables: List[Variable], as_lists: bool = True) -> VariableMap:
        """ Generate a variable map containing all splits that are made in the tree.
            The splits are sorted (if lists) and unique for each variable.

            @param variables: The variables to collect the splits for
            @param as_lists: Rather to return a VariableMap of lists or sets
            """

        # construct a map for every remaining variable that contains all splits
        all_splits = VariableMap([(v, set()) for v in variables])

        # fill splits
        for leaf in self.leaves.values():
            for variable in variables:

                # skip if there is no influence of the current variable in this leaf
                if variable not in leaf.path.keys():
                    continue

                # get the restriction of the current leaf on that variable
                restriction = leaf.path[variable]

                # if its numeric
                if variable.numeric:

                    # add the finite values to the set of possible splits
                    all_splits[variable].update(value for value in [restriction.lower, restriction.upper]
                                                if value != float("inf") and value != -float("inf"))

                # add all symbolic dependencies to the possibilities
                elif variable.symbolic:
                    all_splits[variable].update(restriction)

        # convert splits from sets to lists if desired
        if as_lists:
            for variable, splits in all_splits.items():
                all_splits[variable] = list(splits)

        return all_splits

    def postprocess_leaves(self):
        """ Postprocess the tree such that every point in the convex hull has
            a probability greater than 0. This only changes the numeric distributions. """

        # get total number of samples and use 1/total as default value
        total_samples = self.total_samples()

        # for every leaf
        for idx, leaf in self.leaves.items():
            # for numeric every distribution
            for variable, distribution in leaf.distributions.items():
                if variable.numeric and variable in leaf.path.keys() and not distribution.is_dirac_impulse():
                    # if the leaf is not the "lowest" in this dimension
                    if leaf.path[variable].lower > -float("inf"):
                        # create uniform distribution as bridge between the leaves
                        interval = ContinuousSet(leaf.path[variable].lower, distribution.cdf.intervals[0].upper)
                        function_value = 1 / (2 * total_samples * interval.range())
                        distribution._quantile.cdf.insert_convex_fragment_left(interval, function_value)
                        distribution._quantile.cdf.normalize()

                    # if the leaf is not the "highest" in this dimension
                    if leaf.path[variable].upper < float("inf"):
                        # create uniform distribution as bridge between the leaves
                        interval = ContinuousSet(distribution.cdf.intervals[-1].lower, leaf.path[variable].upper)
                        function_value = 1 / (2 * total_samples * interval.range())
                        distribution._quantile.cdf.insert_convex_fragment_right(interval, function_value)
                        distribution._quantile.cdf.normalize()


class JPTLike:
    """This one implements an interface for both sum product joint probability trees.
    To be used to construct a new JPT it is necessary that independent marginals and impurities are implemented
    """

    def __init__(self, variables: List[jpt.variables.Variable], jpts: List[JPT]):
        self.variables = variables
        self.jpts = jpts

    def all_splits(self, variables: List[Variable], as_lists: bool = True) -> VariableMap:
        """ Generate a variable map containing all splits of all trees in this collection.
            The splits are sorted (if lists) and unique for each variable.

            @param variables: The variables to collect the splits for
            @param as_lists: Rather to return a VariableMap of lists or sets
            """

        # construct a map for every remaining variable that contains all splits
        all_splits = VariableMap([(v, set()) for v in variables])

        # for every tree in this operation
        for tree in self.jpts:

            # get the splits of the current tree
            current_splits = tree.all_splits(variables, as_lists=False)

            # merge them into the existing splits
            for variable in variables:
                all_splits[variable] |= current_splits[variable]

        # convert splits from sets to lists if desired
        if as_lists:
            for variable, splits in all_splits.items():
                all_splits[variable] = list(splits)

        return all_splits

    def independent_marginals(self, variables: List[jpt.variables.Variable], evidence: jpt.variables.VariableMap,
                              fail_on_unsatisfiability=True) -> PosteriorResult or None:
        """ Compute the marginal distribution of every varialbe in 'variables' assuming independence.
        Unlike JPT.posterior, this method also can compute marginals on variables that are in the evidence.

        :param variables:        the query variables of the posterior to be computed
        :type variables:         list of jpt.variables.Variable
        :param evidence:    the evidence given for the posterior to be computed
        :param fail_on_unsatisfiability: wether or not an ``Unsatisfiability`` error is raised if the
                                         likelihood of the evidence is 0.
        :type fail_on_unsatisfiability:  bool
        :return:            jpt.trees.InferenceResult containing distributions, candidates and weights
        """
        raise NotImplementedError("This is an abstract class.")


class SumJPT(JPTLike):
    """ Represent a sum of JPTs that can be used as a training basis for new JPTs.
        This is needed in the variable nodes of factor graphs.
     """

    def independent_marginals(self, variables: List[jpt.variables.Variable], evidence: jpt.variables.VariableMap,
                              fail_on_unsatisfiability=True) -> PosteriorResult or None:

        # construct a list with the independent marginals
        independent_marginals = []

        # collect marginals
        for tree in self.jpts:
            marginals = tree.independent_marginals(variables, evidence, False)
            if marginals is not None:
                independent_marginals.append(marginals)

        # return None if there are no valid distributions
        if len(independent_marginals) == 0:
            return None

        # calculate weight sum
        weight_sum = sum(r.result for r in independent_marginals)

        # if everything has 0 probability this query is impossible
        if weight_sum == 0:
            return None

        # construct result type
        result = jpt.trees.PosteriorResult(independent_marginals[0].query, independent_marginals[0].evidence,
                                           dists=VariableMap())
        result.result = sum(r.result for r in independent_marginals) / len(independent_marginals)

        # normalize weights
        weights = [r.result/weight_sum for r in independent_marginals]

        # for every variable
        for variable in variables:

            # merge (form the union) of every variable's distributions independently
            if variable.numeric:
                result.distributions[variable] = Numeric.merge([r.distributions[variable]
                                                                for r in independent_marginals],
                                                               weights=weights)
            elif variable.symbolic:
                result.distributions[variable] = Multinomial.merge([r.distributions[variable]
                                                                    for r in independent_marginals],
                                                                   weights=weights)

        return result


class ProductJPT(JPTLike):
    """ Represent a product of JPTs that can be used as a training basis for new JPTs.
        This is needed in the factor nodes of factor graphs.
     """

    def independent_marginals(self, variables: List[jpt.variables.Variable], evidence: jpt.variables.VariableMap,
                              fail_on_unsatisfiability=True) -> PosteriorResult or None:

        # construct a list with the independent marginals
        independent_marginals = []

        # collect marginals
        for tree in self.jpts:
            marginals = tree.independent_marginals(variables, evidence, False)
            if marginals is not None:
                independent_marginals.append(marginals)
            else:
                # in the product only one marginal needs to be invalid for the whole product to become invalid
                return None

        # construct the result type
        result = jpt.trees.PosteriorResult(independent_marginals[0].query, independent_marginals[0].evidence,
                                           dists=VariableMap())
        result.result = sum(r.result for r in independent_marginals) / len(independent_marginals)

        # for every variable
        for variable in variables:

            # form the intersection of every variable's distributions independently
            if variable.numeric:
                result.distributions[variable] = Numeric.product([r.distributions[variable]
                                                                  for r in independent_marginals],
                                                                 weights=[r.result for r in independent_marginals])
            elif variable.symbolic:
                result.distributions[variable] = Multinomial.product([r.distributions[variable]
                                                                      for r in independent_marginals],
                                                                     weights=[r.result for r in independent_marginals])
        return result<|MERGE_RESOLUTION|>--- conflicted
+++ resolved
@@ -25,16 +25,6 @@
 import dnutils
 from dnutils import first, ifnone, mapstr, err, fst, out, ifnot
 
-<<<<<<< HEAD
-import jpt.variables
-from .base.utils import Unsatisfiability
-
-from .variables import VariableMap, SymbolicVariable, NumericVariable, Variable, ScaledNumeric
-from .learning.distributions import Distribution
-
-from .base.utils import list2interval, format_path, normalized
-from .learning.distributions import Multinomial, Numeric, SymbolicType
-=======
 from .base.utils import prod
 from .base.errors import Unsatisfiability
 
@@ -43,22 +33,17 @@
 
 from .base.utils import list2interval, format_path, normalized
 from .distributions import Multinomial, Numeric
->>>>>>> 11c1818c
 from .base.constants import plotstyle, orange, green, SYMBOL
 
 try:
+    from .base.quantiles import __module__
     from .base.intervals import __module__
     from .learning.impurity import __module__
 except ModuleNotFoundError:
     import pyximport
     pyximport.install()
 finally:
-<<<<<<< HEAD
-    from .base.quantiles import QuantileDistribution, LinearFunction
-    from .base.intervals import ContinuousSet as Interval, EXC, INC, R, ContinuousSet
-=======
     from .base.intervals import ContinuousSet as Interval, EXC, INC, R, ContinuousSet, RealSet
->>>>>>> 11c1818c
     from .learning.impurity import Impurity
 
 
@@ -73,6 +58,7 @@
 
 
 # ----------------------------------------------------------------------------------------------------------------------
+
 
 class Node:
     '''
@@ -281,6 +267,7 @@
 
 # ----------------------------------------------------------------------------------------------------------------------
 
+
 class Leaf(Node):
     '''
     Represents a leaf node of the :class:`jpt.learning.trees.Tree`.
@@ -357,10 +344,10 @@
         :type evidence: VariableMap
         """
         return self.probability(evidence) > 0.
-    
+
     def path_consistent_with(self, evidence: VariableMap) -> bool:
         return super(Leaf, self).consistent_with(evidence)
-    
+
     def probability(self, query: VariableMap, dirac_scaling: float = 2.,  min_distances: VariableMap = None) -> float:
         """
         Calculate the probability of a (partial) query. Exploits the independence assumption
@@ -598,14 +585,9 @@
 class PosteriorResult(Result):
 
     def __init__(self, query, evidence, dists=None, cand=None, w=None):
-<<<<<<< HEAD
         super().__init__(query, evidence, res=None, cand=cand)
-        self._w = ifnone(w, {})
         self.distributions: Dict[Variable, Distribution] = dists
-=======
-        super().__init__(query, evidence, res=None, cand=cand, w=w)
-        self.distributions = dists
->>>>>>> 11c1818c
+
 
     def format_result(self):
         return ('P(%s%s%s) = %.3f%%' % (', '.join([var.str(val, fmt="logic") for var, val in self.query]),
@@ -674,6 +656,7 @@
         '''
 
         self._variables = tuple(variables)
+        self._targets = targets
         self.varnames: OrderedDict[str, Variable] = OrderedDict((var.name, var) for var in self._variables)
         self._targets = [self.varnames[v] if type(v) is str else v for v in targets] if targets is not None else None
         self.leaves: Dict[int, Leaf] = {}
@@ -856,7 +839,6 @@
                 self.max_depth == o.max_depth and
                 self.max_leaves == o.max_leaves)
 
-<<<<<<< HEAD
     def encode(self, samples) -> np.array:
         """ Return a list of leaf indices that describe in what leaf the sample would land """
         result = np.zeros(len(samples))
@@ -867,8 +849,6 @@
             result[contains == 1] = idx
         return result
 
-    def infer(self, query, evidence=None, fail_on_unsatisfiability=True) -> Result:
-=======
     def pdf(self, values: VariableMap) -> float:
         values_ = VariableMap([(var, ContinuousSet(val, val)) for var, val in values.items()])
         pdf = 0
@@ -881,7 +861,6 @@
               query: Union[Dict[Union[Variable, str], Any], VariableMap],
               evidence: Union[Dict[Union[Variable, str], Any], VariableMap] = None,
               fail_on_unsatisfiability: bool = True) -> Result:
->>>>>>> 11c1818c
         r'''For each candidate leaf ``l`` calculate the number of samples in which `query` is true:
 
         .. math::
@@ -908,23 +887,15 @@
         :type evidence:     dict of {jpt.variables.Variable : jpt.learning.distributions.Distribution.value}
         :param fail_on_unsatisfiability: whether or not an error is raised in case of unsatisifiable evidence.
         '''
-<<<<<<< HEAD
         querymap = VariableMap()
         for key, value in query.items():
             querymap[key if isinstance(key, Variable) else self.varnames[key]] = value
-        query_ = self._preprocess_query(querymap)
+        query_ = self._prepropress_query(querymap)
         evidencemap = VariableMap()
         if evidence:
             for key, value in evidence.items():
                 evidencemap[key if isinstance(key, Variable) else self.varnames[key]] = value
-        evidence_ = ifnone(evidencemap, {}, self._preprocess_query)
-=======
-        # querymap = VariableMap()
-        # for key, value in query.items():
-        #     querymap[key if isinstance(key, Variable) else self.varnames[key]] = value
-        query_ = self._prepropress_query(query)
-        evidence_ = ifnone(evidence, {}, self._prepropress_query)
->>>>>>> 11c1818c
+        evidence_ = ifnone(evidencemap, {}, self._prepropress_query)
 
         r = Result(query_, evidence_)
 
@@ -969,10 +940,6 @@
             r.weights = [w / p_e for w in r.weights]
         return r
 
-<<<<<<< HEAD
-    def posterior(self, variables, evidence, fail_on_unsatisfiability=True) -> PosteriorResult:
-        """
-=======
     # noinspection PyProtectedMember
     def posterior(self,
                   variables: List[Union[Variable, str]] = None,
@@ -981,7 +948,6 @@
                   report_inconsistencies: bool = False) -> PosteriorResult:
         '''
 
->>>>>>> 11c1818c
         :param variables:        the query variables of the posterior to be computed
         :param evidence:    the evidence given for the posterior to be computed
         :param fail_on_unsatisfiability: wether or not an ``Unsatisfiability`` error is raised if the
@@ -990,14 +956,9 @@
                                          will contain information about the variable assignments that
                                          provoked the inconsistency.
         :return:            jpt.trees.InferenceResult containing distributions, candidates and weights
-<<<<<<< HEAD
-        """
-        evidence_ = ifnone(evidence, {}, self._preprocess_query)
-=======
         '''
         variables = ifnone(variables, self.variables)
         evidence_ = ifnone(evidence, {}, self._prepropress_query)
->>>>>>> 11c1818c
         result = PosteriorResult(variables, evidence_)
         variables = [self.varnames[v] if type(v) is str else v for v in variables]
 
@@ -1050,7 +1011,6 @@
             result.candidate_dists[var].append(distribution)
 
         weights = [l * p for l, p in zip(likelihoods, priors)]
-        # result.result = sum(weights)
         try:
             weights = normalized(weights)
         except ValueError:
@@ -1072,85 +1032,11 @@
 
         return result
 
-<<<<<<< HEAD
-    def independent_marginals(self, variables: List[Variable], evidence: VariableMap, fail_on_unsatisfiability=True) ->\
-            PosteriorResult or None:
-        """ Compute the marginal distribution of every varialbe in 'variables' assuming independence.
-        Unlike JPT.posterior, this method also can compute marginals on variables that are in the evidence.
-
-        :param variables:        the query variables of the posterior to be computed
-        :type variables:         list of jpt.variables.Variable
-        :param evidence:    the evidence given for the posterior to be computed
-        :param fail_on_unsatisfiability: wether or not an ``Unsatisfiability`` error is raised if the
-                                         likelihood of the evidence is 0.
-        :type fail_on_unsatisfiability:  bool
-        :return:            jpt.trees.InferenceResult containing distributions, candidates and weights
-        """
-
-        # preprocess evidence
-        evidence_ = ifnone(evidence, {}, self._preprocess_query)
-
-        # construct result to save data in
-        result = PosteriorResult(VariableMap.universe_map(variables), evidence_)
-
-        # parse variables to variables if strings are given
-        variables = [self.varnames[v] if type(v) is str else v for v in variables]
-
-        # default map containing the distributions that need to be merged
-        distributions = defaultdict(list)
-
-        # list of weights that will determine how important the distributions are
-        weights = []
-
-        for leaf in self.leaves.values():
-            leaf_prob = leaf.probability(evidence_)
-            if leaf_prob <= 0.:
-                continue
-            weights.append(leaf_prob * leaf.prior)
-
-            for var in variables:
-                evidence_set = evidence_.get(var)
-                distribution = leaf.distributions[var].copy()
-                if evidence_set is not None:
-                    if var in leaf.path:
-                        evidence_set = evidence_set.intersection(leaf.path[var])
-                        distribution = distribution.crop(evidence_set)
-                distributions[var].append(distribution)
-
-            result.candidates.append(leaf)
-
-        weight_sum = sum(weights)
-        result.result = weight_sum
-        weights = [w/weight_sum for w in weights]
-
-        if weight_sum == 0:
-            if fail_on_unsatisfiability:
-                raise Unsatisfiability('Evidence %s is unsatisfiable.' % format_path(evidence_))
-            else:
-                return None
-
-        # initialize all query variables with None, in case dists
-        # is empty (i.e. no candidate leaves -> query unsatisfiable)
-        result.distributions = VariableMap()
-
-        # for every variable and distribution that got selected
-        for var, dists in distributions.items():
-            # merge the distributions with weights according to their probability
-            if var.numeric:
-                result.distributions[var] = Numeric.merge(dists, weights=weights)
-            elif var.symbolic:
-                result.distributions[var] = Multinomial.merge(dists, weights=weights)
-
-        return result
-
-    def expectation(self, variables=None,
-=======
     def expectation(self,
                     variables=None,
->>>>>>> 11c1818c
                     evidence=None,
                     confidence_level=None,
-                    fail_on_unsatisfiability=True) -> VariableMap:
+                    fail_on_unsatisfiability=True) -> ExpectationResult:
         '''
         Compute the expected value of all ``variables``. If no ``variables`` are passed,
         it defaults to all variables not passed as ``evidence``.
@@ -1224,23 +1110,6 @@
             r.path.update({var: dist.mpe()})
         return r
 
-<<<<<<< HEAD
-    def _preprocess_query(self, query, transform_values=True, remove_none=True, allow_singular_values=True) \
-            -> VariableMap:
-        """
-        Transform a query entered by a user into an internal representation that can be further processed.
-
-        @param query: A VariableMap or dict
-        @param transform_values: Rather to transform the values for numeric variables into scaled space or not
-        @param remove_none: Rather to remove Nones in the values or not
-        @param allow_singular_values: Rather to allow singular values or transform them to intervals
-        """
-
-        # Initialize result
-        query_ = VariableMap()
-
-        # Transform single numeric values in to intervals given by the haze
-=======
     def _prepropress_query(self,
                            query: Union[VariableMap, Dict[Variable, Any]],
                            remove_none: bool = True,
@@ -1256,7 +1125,6 @@
         '''
         # Transform lists into a numeric interval:
         query_ = VariableMap()
->>>>>>> 11c1818c
         # parameter of the respective variable:
         for key, arg in query.items():
             if arg is None and remove_none:
@@ -1271,20 +1139,10 @@
                     raise Exception(f'Variable "{key}" is unknown!')
 
             if var.numeric:
-                if type(arg) in [list, tuple]:
+                if type(arg) is list:
                     arg = list2interval(arg)
                 if isinstance(arg, numbers.Number):
                     val = var.domain.values[arg]
-<<<<<<< HEAD
-                    if allow_singular_values:
-                        query_[var] = val
-                    else:
-                        prior = self.priors[var.name]
-                        quantile = prior.cdf.functions[max(1, min(len(prior.cdf) - 2,
-                                                                  prior.cdf.idx_at(val)))].eval(val)
-                        lower = quantile - var.haze / 2
-                        upper = quantile + var.haze / 2
-=======
                     # Apply a "blur" to single value evidences, if any blur is set
                     if var.blur:
                         prior = self.priors[var.name]
@@ -1292,20 +1150,15 @@
                                                                   prior.cdf.idx_at(val)))].eval(val)
                         lower = quantile - var.blur / 2
                         upper = quantile + var.blur / 2
->>>>>>> 11c1818c
                         query_[var] = ContinuousSet(prior.ppf.functions[max(1,
                                                                             min(len(prior.cdf) - 2,
                                                                                 prior.ppf.idx_at(lower)))].eval(lower),
                                                     prior.ppf.functions[min(len(prior.ppf) - 2,
                                                                             max(1,
                                                                                 prior.ppf.idx_at(upper)))].eval(upper))
-<<<<<<< HEAD
-                elif isinstance(arg, ContinuousSet) and transform_values:
-=======
                     else:
                         query_[var] = ContinuousSet(val, val)
                 elif isinstance(arg, ContinuousSet):
->>>>>>> 11c1818c
                     query_[var] = ContinuousSet(var.domain.values[arg.lower],
                                                 var.domain.values[arg.upper], arg.left, arg.right)
                 elif isinstance(arg, RealSet):
@@ -1336,32 +1189,6 @@
         # - lie in the interval of the numeric value in the path
         # -> return leaf that matches query
         yield from (leaf for leaf in self.leaves.values() if leaf.applies(query))
-
-    def leaf_distribution(self) -> jpt.variables.SymbolicVariable:
-        """Generate a multinomial distribution with the leaves as variables and their weights as probabilities. """
-        leaf_variable = jpt.variables.SymbolicVariable("Leaf", SymbolicType("Leaf", self.leaves.keys()))
-        leaf_variable = leaf_variable.dist([leaf.prior for leaf in self.leaves.values()])
-        return leaf_variable
-
-    def multiply_by_leaf_prior(self, leaf_prior: Dict[int, float]):
-        """Include a different prior for leaves by multiplying and normalizing both priors."""
-        result = self.copy()
-        for idx, leaf in result.leaves.items():
-            result.leaves[idx].prior *= leaf_prior[idx]
-
-        probability_mass = sum(leaf.prior for leaf in result.leaves.values())
-
-        for idx, leaf in result.leaves.items():
-            result.leaves[idx].prior /= probability_mass
-
-        return result
-
-    def replace_leaf_prior(self, leaf_prior: Dict[int, float]):
-        result = self.copy()
-        for idx, leaf in result.leaves.items():
-            result.leaves[idx].prior = leaf_prior[idx]
-
-        return result.normalize()
 
     def c45(self, data, start, end, parent, child_idx, depth) -> None:
         '''
