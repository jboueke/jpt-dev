'''© Copyright 2021, Mareike Picklum, Daniel Nyga.
'''
import pyximport

from jpt.base.utils import classproperty

pyximport.install()

from ..base.quantiles import Quantiles, QuantileDistribution

import copy
import math
import numbers
import os
import re
from operator import itemgetter

from matplotlib.backends.backend_pdf import PdfPages

import dnutils
from dnutils import first, out, ifnone, stop
from dnutils.stats import Gaussian as Gaussian_, _matshape

from scipy.stats import multivariate_normal, mvn, norm

import numpy as np
from numpy import iterable

import matplotlib.pyplot as plt

from jpt.base.constants import sepcomma
from jpt.base.sampling import wsample, wchoice

logger = dnutils.getlogger(name='GaussianLogger', level=dnutils.ERROR)


class Gaussian(Gaussian_):
    '''Extension of :class:`dnutils.stats.Gaussian`'''

    PRECISION = 1e-15

    def __init__(self, mean=None, cov=None, data=None, weights=None):
        '''Creates a new Gaussian distribution.

        :param mean:    the mean of the Gaussian
        :type mean:     float if multivariate else [float] if multivariate
        :param cov:     the covariance of the Gaussian
        :type cov:      float if multivariate else [[float]] if multivariate
        :param data:    if ``mean`` and ``cov`` are not provided, ``data`` may be a data set (matrix) from which the
                        parameters of the distribution are estimated.
        :type data:     [[float]]
        :param weights:  **[optional]** weights for the data points. The weight do not need to be normalized.
        :type weights:  [float]
        '''
        self._sum_w = 0  # ifnot(weights, 0, sum)
        self._sum_w_sq = 0  # 1 / self._sum_w ** 2 * sum([w ** 2 for w in weights]) if weights else 0
        super().__init__(mean=mean, cov=cov, keepsamples=False)
        self._mean = np.array(self._mean, dtype=np.float64)
        self._cov = np.array(self._cov, dtype=np.float64)
        while self._cov.shape and len(self._cov.shape) < 2:
            self._cov = np.array([self._cov])
        if None not in (weights, data) and weights.shape[0] != data.shape[0]:
            raise ValueError('Weight vector must have same length as data vector.')
        if data:
            self.estimate(data, weights)
        self.data = []

    @Gaussian_.mean.getter
    def mean(self):
        return self._mean

    @Gaussian_.cov.getter
    def cov(self):
        return self._cov

    @Gaussian_.var.getter
    def var(self):
        return np.array([self._cov[i, i] for i in range(self.dim)])

    @property
    def std(self):
        return np.sqrt(self.var)

    def deviation(self, x):
        '''
        Computes the deviation of ``x`` in multiples of the standard deviation.

        :param x:
        :type x:
        :returns:
        '''
        if isinstance(x, numbers.Number):
            raise TypeError('Argument must be a vector, got a scalar: %s' % x)
        return (np.array(x) - np.array(self._mean)) / self.std

    def __add__(self, alpha):
        if isinstance(alpha, Gaussian):
            if alpha.dim != self.dim:
                raise TypeError('Addition of two Gaussian only with same dimensionality.')
            return Gaussian(mean=[m1 + m2 for m1, m2, in zip(self._mean, alpha._mean)],
                            cov=[[c1 + c2 for c1, c2 in zip(row1, row2)] for row1, row2 in zip(self._cov, alpha._cov)])
        elif isinstance(alpha, numbers.Number):
            return Gaussian(mean=[alpha + m for m in self._mean], cov=[[c for c in row] for row in self._cov])
        else:
            raise TypeError('Undefined operation "+" on types %s and %s' % (type(self).__name__, type(alpha).__name__))

    def __radd__(self, other):
        return self.__add__(other)

    def __iadd__(self, other):
        result = self + other
        self._mean = result._mean
        self._cov = result._cov
        return self

    def __mul__(self, alpha):
        if isinstance(alpha, Gaussian):
            raise TypeError('Multiplication of two Gaussians not supported yet.')
        elif isinstance(alpha, numbers.Number):
            return Gaussian(mean=[alpha * m for m in self._mean], cov=[[alpha ** 2 * c for c in row] for row in self._cov])
        else:
            raise TypeError('Undefined operation "*" on types %s and %s' % (type(self).__name__, type(alpha).__name__))

    def __rmul__(self, other):
        return self.__mul__(other)

    def __imul__(self, other):
        result = self * other
        self._mean = result._mean
        self._cov = result._cov
        return self

    @Gaussian_.dim.getter
    def dim(self):
        if self._mean is None:
            raise ValueError('no dimensionality specified yet.')
        return self._mean.shape[0]

    def sample(self, n):
        return multivariate_normal(self._mean, self._cov, n).rvs(n)

    @property
    def pdf(self):
        try:
            return multivariate_normal(self._mean, self._cov, allow_singular=True).pdf
        except ValueError:
            out(self._mean)
            out(self._cov)
            raise

    def cdf(self, *x):
        return np.array(norm.cdf(x, loc=self._mean, scale=self._cov))[0, :]

    def eval(self, lower, upper):
        return abs(multivariate_normal(self._mean, self._cov).cdf(upper) - multivariate_normal(self._mean, self._cov).cdf(lower))

    def copy(self):
        g = Gaussian()
        g._mean = self._mean
        g._cov = self._cov
        g.samples = copy.copy(self.samples)
        # g._weights = list(self.weights)
        return g

    def __eq__(self, other):
        return (other.mean == self.mean and other.cov == self.cov) if other is not None else False

    def linreg(self):
        '''
        Compute a 4-tuple ``<m, b, rss, noise>`` of a linear regression represented by this Gaussian.

        :return:    ``m`` - the slope of the line
                    ``b`` - the intercept of the line
                    ``rss`` - the residual sum-of-squares error
                    ``noise`` - the square of the sample correlation coefficient ``r^2``

        References:
            - https://en.wikipedia.org/wiki/Pearson_correlation_coefficient#In_least_squares_regression_analysis
            - https://milnepublishing.geneseo.edu/natural-resources-biometrics/chapter/chapter-7-correlation-and-simple-linear-regression/
            - https://en.wikipedia.org/wiki/Residual_sum_of_squares
            - https://en.wikipedia.org/wiki/Explained_sum_of_squares
        '''
        if self.dim != 2:
            raise ValueError('This operation is only supported for 2-dimensional Gaussians.')
        if self.numsamples < 2:
            raise ValueError('Need at least 2 data points. %d are too few.' % self.numsamples)
        rho = self._cov[0][1] / math.sqrt(self.var[0] * self.var[1]) if all(abs(v) > 1e-8 for v in self.var) else 1
        m = self._cov[0][1] / self.var[0]
        b = self._mean[1] - m * self._mean[0]
        rss = self.var[1] * (1 - rho ** 2)
        return m, b, rss, ((self.var[1] - rss) / self.var[1] if self.var[1] else 0)

    def update_all(self, data, weights=None):
        '''Update the distribution with new data points given in ``data``.'''
        weights = ifnone(weights, [1] * len(data))
        if len(data) != len(weights):
            raise ValueError('Weight vector must have the same length as data vector.')
        for x, w in zip(data, weights):
            self.update(x, w)
        return self

    def estimate(self, data, weights=None):
        '''Estimate the distribution parameters with subject to the given data points.'''
        self.mean = self.cov = None
        return self.update_all(data=data, weights=weights)

    def update(self, x, w=1):
        '''update the Gaussian distribution with a new data point ``x`` and weight ``w``.'''
        if not isinstance(x, np.ndarray):
            x = np.array(x)
        if self._mean is None or not self._mean.shape or not self._cov.shape:
            self._mean = np.zeros(x.shape)
            self._cov = np.zeros(shape=(x.shape[0], x.shape[0]))
        else:
            assert self._mean.shape == x.shape and self._cov.shape == (x.shape[0], x.shape[0])
        # self.data.append(np.array(x))
        sum_w = self._sum_w  # S_w
        sum_w_ = self._sum_w + w  # S'_w
        sum_w_sq = self._sum_w_sq  # S_{w^2}
        sum_w_sq_ = (sum_w ** 2 * sum_w_sq + w ** 2) / sum_w_ ** 2  # S'_{w^2}
        oldmean = np.array(self._mean)
        oldcov = np.array(self._cov)
        dims = np.where(np.abs(x - self._mean) > Gaussian.PRECISION)[0]
        for dim in dims:  # Check this for numerical stability. Otherwise the cov matrix may not be positive semi-definite
            self._mean[dim] = (sum_w * oldmean[dim] + w * x[dim]) / sum_w_
        self.samples += 1
        if sum_w_ and sum_w_sq_ != 1:
            for j in range(self.dim):
                for k in range(j+1):
                    if k in dims or j in dims:
                        self._cov[j][k] = (oldcov[j][k] * sum_w * (1 - sum_w_sq)
                                           + sum_w * oldmean[j] * oldmean[k]
                                           - sum_w_ * self._mean[j] * self._mean[k]
                                           + w * (x[j] if j in dims else oldmean[j]) * (x[k] if k in dims else oldmean[k])) / (sum_w_ * (1 - sum_w_sq_))
                    else:  # No change in either of the dimensions,
                        self._cov[j][k] = oldcov[j][k] * sum_w * (1 - sum_w_sq) / (sum_w_ * (1 - sum_w_sq_))
                    self._cov[k][j] = self._cov[j][k]
            for j in range(self.dim):
                for k in range(self.dim):
                    if self._cov[k, k] < Gaussian.PRECISION:
                        self._cov[k, :] = 0
                        self._cov[:, k] = 0
                    if self._cov[j, j] < Gaussian.PRECISION:
                        self._cov[j, :] = 0
                        self._cov[:, j] = 0
        self._sum_w = sum_w_
        self._sum_w_sq = sum_w_sq_
        # self.pdf
        if not self.sym():
            out(f'oldmean {oldmean} oldcov\n{np.array(oldcov)}, introducing {x} as +1th example')
            stop(f'newmean {self._mean} newcov\n{np.array(self._cov)}')

    def retract(self, x, w=1):
        '''Retract the a data point `x` with eight `w` from the Gaussian distribution.

        In case the data points are being kept in the distribution, it must actually exist and have the right
        weight associated. Otherwise, a ValueError will be raised.
        '''
        if not hasattr(x, '__len__'):
            x = [x]
        if self._mean is None or self._cov is None or not self.numsamples:
            raise ValueError('Cannot retract a value from an empty distribution.')
        else:
            assert len(x) == len(self._mean) and _matshape(self._cov) == (len(x), len(x))
        if type(self.samples) is list:
            idx = [i for i, (v, w_) in enumerate(zip(self.samples, self._weights)) if v == x and w == w_]
            if idx:
                i = first(idx)
                del self.samples[i]
                del self._weights[i]
            else:
                raise ValueError('Only elements from the distribution can be retracted. %s is not an element.' % x)
        sum_w = self._sum_w  # S_w
        sum_w_ = self._sum_w - w  # S'_w
        sum_w_sq = self._sum_w_sq  # S_{w^2}
        sum_w_sq_ = (sum_w ** 2 * self._sum_w_sq - w ** 2) / sum_w_ ** 2  # S'_{w^2}
        oldmean = list(self._mean)
        oldcov = list([list(row) for row in self._cov])
        if sum_w_:
            for i, (m, x_i) in enumerate(zip(self._mean, x)):
                self._mean[i] = ((sum_w * m) - w * x_i) / sum_w_
            if sum_w_sq_ < 1:
                for j in range(self.dim):
                    for k in range(self.dim):
                        self._cov[j][k] = (oldcov[j][k] * sum_w * (1 - sum_w_sq)
                                           + sum_w * oldmean[j] * oldmean[k]
                                           - w * x[j] * x[k]
                                           - sum_w_ * self._mean[j] * self._mean[k]) / (sum_w_ * (1 - sum_w_sq_))
            else:
                self._cov = [[0] * self.dim for _ in range(self.dim)]
        else:
            self._mean = None
            self._cov = None
        self._sum_w = sum_w_
        self._sum_w_sq = sum_w_sq_

    def sym(self):
        for i in range(self.dim):
            for j in range(self.dim):
                if self._cov[i][j] != self._cov[j][i]:
                    out(i, j, self._cov[i][j], self._cov[j][i], self._cov[i][j] == self._cov[j][i])
                    return False
        return True


class MultiVariateGaussian(Gaussian):

    def __init__(self, mean=None, cov=None, data=None, ignore=-6000000):
        '''A Multivariate Gaussian distribution that can be incrementally updated with new samples
        '''
        self.ignore = ignore
        super(MultiVariateGaussian, self).__init__(mean=mean, cov=cov, data=data)

    def cdf(self, intervals):
        '''Computes the CDF for a multivariate normal distribution.

        :param intervals: the boundaries of the integral
        :type intervals: list of matcalo.utils.utils.Interval
        '''
        return first(mvn.mvnun([x.lower for x in intervals], [x.upper for x in intervals], self.mean, self.cov))

    def pdf(self):
        var = multivariate_normal(mean=self.mean, cov=self.cov)
        return var.pdf

    @property
    def mvg(self):
        '''Computes the multivariate Gaussian distribution.
        '''
        return multivariate_normal(self.mean, self.cov, allow_singular=True)

    @property
    def dim(self):
        '''Returns the dimension of the distribution.
        '''
        if self._mean is None:
            raise ValueError('no dimensionality specified yet.')
        return len(self._mean) if hasattr(self.mean, '__len__') else 1

    @property
    def cov_(self):
        '''Returns the covariance matrix for prettyprinting (precision .2).
        '''
        return list([round(c, 2) for c in r] for r in self.cov) if hasattr(self.cov, '__len__') else round(self.cov, 2)

    @property
    def mean_(self):
        '''Returns the mean vector for prettyprinting (precision .2).
        '''
        return list([round(c, 2) for c in self.mean]) if hasattr(self.mean, '__len__') else round(self.mean, 2)

    def conditional(self, evidence):
        r'''Returns a distribution conditioning on the variables in ``evidence`` following the calculations described
        in `Conditional distributions <https://en.wikipedia.org/wiki/Multivariate_normal_distribution#Conditional_distributions>`_,
        i.e., after determining the partitions of :math:`\mu`, i.e. :math:`\mu_{1}` and :math:`\mu_{2}` as well as
        the partitions of :math:`\Sigma`, i.e. :math:`\Sigma_{11}, \Sigma_{12}, \Sigma_{21} \text{ and } \Sigma_{22}`, we
        calculate the multivariate normal :math:`N(\overline\mu,\overline\Sigma)` using

        .. math::
            \overline\mu = \mu_{1} + \Sigma_{12}\Sigma_{22}^{-1}(a-\mu_{2})
            :label: mu

        .. math::
            \overline\Sigma = \Sigma_{11} + \Sigma_{12}\Sigma_{22}^{-1}\Sigma_{21}
            :label: sigma

        :param evidence: the variables the returned distribution conditions on (mapping indices to values or Intervals of values)
        :type evidence: dict
        '''
        indices = sorted(list(evidence.keys()))
        k = self.dim - len(indices)
        a = np.array([evidence[i] for i in indices])

        # sort conditioning variables to the bottom right corner of the covariance matrix
        order = [i for i in range(self.dim) if i not in indices] + indices
        sigma = self.cov[:, order][order]

        # determining the partitions of µ, i.e. µ_{1} and µ_{2}
        mu1 = self.mean[order][:k]
        mu2 = self.mean[order][k:]

        # determining the partitions of Σ, i.e. Σ_{11}, Σ_{12}, Σ_{21} and Σ_{22}
        sigma11 = sigma[:k, :k]
        sigma12 = sigma[k:, :k]
        sigma21 = sigma[:k, k:]
        sigma22 = sigma[k:, k:]

        # determine the inverse for matrix Σ_{22}
        sigma22inv = np.linalg.inv(sigma22)

        # µ' = µ_{1} + Σ_{12}Σ_{22}^{-1}(a-µ_{2})
        mu_ = mu1 + sigma12.dot(sigma22inv).dot((a-mu2).T).T

        # Σ' = Σ_{11} - Σ_{12}Σ{22}^{-1}Σ_{21}
        sigma_ = sigma11 - sigma12.dot(sigma22inv).dot(sigma21)
        return MultiVariateGaussian(mean=mu_, cov=sigma_)

    def plot(self):
        '''
        .. highlight:: python
        .. code-block:: python

            import sys
            self.dim==1
        '''
        if self.dim == 1:
            x = np.linspace(self.mean - 2 * self.cov, self.mean + 2 * self.cov, 500)
            y = multivariate_normal.pdf(x, mean=self.mean, cov=self.cov)

            fig1 = plt.figure(f'Distribution Leaf N{self.mean, self.cov}')
            ax = fig1.add_subplot(111)
            ax.plot(x, y)

        elif self.dim == 2:
            x = np.linspace(self.mean[0]-2*self.cov[0][0], self.mean[0]+2*self.cov[0][0], 500)
            y = np.linspace(self.mean[1]-2*self.cov[1][1], self.mean[1]+2*self.cov[1][1], 500)
            rv = multivariate_normal(self.mean, self.cov)
            pos = np.dstack((x, y))

            # plot
            fig2 = plt.figure(f'Distribution Leaf N{self.mean, self.cov}')
            ax2 = fig2.add_subplot(111)
            ax2.contourf(x, y, rv.pdf(pos))

        elif self.dim == 3:
            # grid and mvn
            x = np.linspace(self.mean[0]-2*self.cov[0][0], self.mean[0]+2*self.cov[0][0], 500)
            y = np.linspace(self.mean[1]-2*self.cov[1][1], self.mean[1]+2*self.cov[1][1], 500)
            rv = multivariate_normal(self.mean, self.cov)
            X, Y = np.meshgrid(x, y)
            pos = np.empty(X.shape + (2,))
            pos[:, :, 0] = X
            pos[:, :, 1] = Y

            # plot
            fig = plt.figure(f'Distribution Leaf N{self.mean, self.cov}')
            ax = fig.gca(projection='3d')
            ax.plot_surface(X, Y, rv.pdf(pos), cmap='viridis', linewidth=0)
            ax.set_xlabel('X')
            ax.set_ylabel('Y')
            ax.set_zlabel('Z')
            plt.show()


class Distribution:
    '''
    Abstract supertype of all domains and distributions
    '''
    values = None

    def __init__(self):
        # used for str and repr methods to be able to print actual type of Distribution when created with jpt.variables.Variable
        self._cl = f'{self.__class__.__name__}' + (f' ({self.__class__.__mro__[1].__name__})' if self.__module__ != __name__ else '')

    def __hash__(self):
        return hash(self.values)

    def sample(self, n):
        raise NotImplementedError

    def sample_one(self):
        raise NotImplementedError

    def expectation(self):
        raise NotImplementedError

    def set_data(self, data):
        raise NotImplementedError

    def plot(self, title=None, fname=None, directory='/tmp', pdf=False, view=False, **kwargs):
        '''Generates a plot of the distribution.

        :param title:       the name of the variable this distribution represents
        :type title:        str
        :param fname:       the name of the file
        :type fname:        str
        :param directory:   the directory to store the generated plot files
        :type directory:    str
        :param pdf:         whether to store files as PDF. If false, a png is generated by default
        :type pdf:          bool
        :param view:        whether to display generated plots, default False (only stores files)
        :type view:         bool
        :return:            None
        '''
        raise NotImplementedError


class Numeric(Distribution):
    '''
    Wrapper class for numeric domains and distributions.
    '''
    values = []

    def __init__(self, quantile=None):
        super().__init__()
        self._quantile = quantile

    def __str__(self):
<<<<<<< HEAD
        return self.cdf.pfmt()
        # if self.p is None:
        #     return f'{self._cl}<p=n/a>'
        # return f'{self._cl}<p=[{",".join([f"{v}={p:.3f}" for v, p in zip(self.labels, self._p)])}]>'
=======
        if self._p is None:
            return f'{self._cl}<p=n/a>'
        return f'{self._cl}<p=[{",".join([f"{v}={p:.3f}" for v, p in zip(self.values, self.p)])}]>'
>>>>>>> 97509859

    @property
    def cdf(self):
        return self._quantile.cdf

    @property
    def pdf(self):
        return self._quantile.pdf

    @property
    def ppf(self):
        return self._quantile.ppf

    def sample(self, n):
        raise NotImplemented()

    def sample_one(self):
        raise NotImplemented()

    def expectation(self):
        e = 0
        singular = True
        for i, f in zip(self.cdf.intervals, self.cdf.functions):
            if i.lower == np.NINF or i.upper == np.PINF:
                continue
            e += f.m * (i.upper - i.lower) * (i.upper + i.lower) / 2
            singular = False
        return e if not singular else i.lower

    def set_data(self, data):
        # d = np.array(data, dtype=np.float64)
        self._quantile = QuantileDistribution()
        self._quantile.fit(np.ascontiguousarray(data, dtype=np.float64))
        return self

    def p(self, value):
        if isinstance(value, numbers.Number):
            return 0
        return (self.cdf.eval(value.upper) if value.upper != np.PINF else 1.) - (self.cdf.eval(value.lower) if value.lower != np.NINF else 0.)

    @staticmethod
    def merge(distributions, weights):
        if not all(distributions[0].__class__ == d.__class__ for d in distributions):
            raise TypeError('Only distributions of the same type can be merged.')
        return type(distributions[0])(QuantileDistribution.merge(distributions, weights))

    def plot(self, title=None, fname=None, directory='/tmp', pdf=False, view=False, **kwargs):
        '''Generates a plot of the piecewise linear function representing the variable's cumulative distribution function

        :param title:       the name of the variable this distribution represents
        :type title:        str
        :param fname:       the name of the file to be stored
        :type fname:        str
        :param directory:   the directory to store the generated plot files
        :type directory:    str
        :param pdf:         whether to store files as PDF. If false, a png is generated by default
        :type pdf:          bool
        :param view:        whether to display generated plots, default False (only stores files)
        :type view:         bool
        :return:            None
        '''
        if not view:
            plt.ioff()

        fig, ax = plt.subplots()
        ax.set_title(f'{title or f"Piecewise linear CDF of {self._cl}"}')
        ax.set_xlabel('value')
        ax.set_ylabel('%')
        bounds = np.array([v.upper for v in self.cdf.intervals[:-2]] + [self.cdf.intervals[-1].lower])

        ax.plot(bounds, self.cdf.multi_eval(bounds), color='cornflowerblue', linestyle='dashed', label='Piecewise CDF from bounds', linewidth=2, markersize=12)
        ax.legend()  # do we need a legend with only one plotted line?
        fig.tight_layout()

        # save figure as PDF or PNG
        if pdf:
            logger.debug(f"Saving distributions plot to {os.path.join(directory, f'{fname or self.__class__.__name__}.pdf')}")
            with PdfPages(os.path.join(directory, f'{fname or self.__class__.__name__}.pdf')) as pdf:
                pdf.savefig(fig)
        else:
            logger.debug(f"Saving distributions plot to {os.path.join(directory, f'{fname or self.__class__.__name__}.png')}")
            plt.savefig(os.path.join(directory, f'{fname or self.__class__.__name__}.png'))

        if view:
            plt.show()


class Multinomial(Distribution):
    '''
    Abstract supertype of all symbolic domains and distributions.
    '''
    values = None
    labels = None

    def __init__(self, p=None):
        super().__init__()
        if p is not None:
            if not iterable(p):
                raise ValueError(f'Probabilities must be an iterable with {len(self.values)} elements, got {p}')
            if len(self.values) != len(p):
                raise ValueError('Number of values and probabilities must coincide.')
            self._p = np.array(p)
        else:
            self._p = None
        if not issubclass(type(self), Multinomial) or type(self) is Multinomial:
            raise Exception(f'Instantiation of abstract class {type(self)} is not allowed!')

    @classproperty
    def n_values(self):
        return len(self.values)

    def __contains__(self, item):
        return item in self.values

    @classmethod
    def __len__(cls):
        return len(cls.values)

    def __getitem__(self, value):
        return self.p(value)

    def __setitem__(self, value, p):
        self._p[self.values[value]] = p

    def __eq__(self, other):
        return type(self) is type(other) and (self._p == other._p).all()

    def __hash__(self):
        return hash((Multinomial, self.values, self._p))

    def __str__(self):
        if self._p is None:
            return f'{self._cl}<p=n/a>'
        return f'{self._cl}<p=[{",".join([f"{v}={p:.3f}" for v, p in zip(self.labels, self._p)])}]>'

    def __repr__(self):
        if self._p is None:
            return f'{self._cl}<p=n/na>'
        return f'\n{self._cl}<p=[\n{sepcomma.join([f"  {v}={p:.3}"for v, p in zip(self.labels, self._p)])}]>;'

    def p(self, value):
        return self._p[self.values[value]]

    def sample(self, n):
        '''Returns ``n`` sample `values` according to their respective probability'''
        return wsample(self.values, self._p, n)

    def sample_one(self):
        '''Returns one sample `value` according to its probability'''
        return wchoice(self.values, self._p)

    def sample_labels(self, n):
        '''Returns ``n`` sample `labels` according to their respective probability'''
        return [self.labels[i] for i in wsample(self.values, self._p, n)]

    def sample_one_label(self):
        '''Returns one sample `label` according to its probability'''
        return self.labels[wchoice(self.values, self._p)]

    def expectation(self):
        '''Returns the value with the highest probability for each variable'''
        return max([(v, p) for v, p in zip(self.values, self._p)], key=itemgetter(1))[0]

    def set_data(self, data):
        self._p = np.array([list(data).count(x) / len(data) for x in self.values])
        return self

    def update(self, dist, weight):
        if not 0 <= weight <= 1:
            raise ValueError('Weight must be in [0, 1]')
        if self._p is None:
            self._p = np.zeros(self.n_values)
        self._p *= 1 - weight
        self._p += dist._p * weight
        return self

    @staticmethod
    def merge(distributions, weights):
        if not all(distributions[0].values == v.values for v in distributions):
            raise TypeError('Only distributions of the same type can be merged.')
        p = np.zeros(distributions[0].n_values)
        for d, w in zip(distributions, weights):
            p += d._p * w
        return type(distributions[0])(p=p)

    def plot(self, title=None, fname=None, directory='/tmp', pdf=False, view=False, horizontal=False):
        '''Generates a ``horizontal`` (if set) otherwise `vertical` bar plot representing the variable's distribution.

        :param title:       the name of the variable this distribution represents
        :type title:        str
        :param fname:       the name of the file to be stored
        :type fname:        str
        :param directory:   the directory to store the generated plot files
        :type directory:    str
        :param pdf:         whether to store files as PDF. If false, a png is generated by default
        :type pdf:          bool
        :param view:        whether to display generated plots, default False (only stores files)
        :type view:         bool
        :param horizontal:  whether to plot the bars horizontally, default is False, i.e. vertical bars
        :type horizontal:   bool
        :return:            None
        '''
        # Only save figures, do not show
        if not view:
            plt.ioff()

        vals = [re.escape(str(x)) for x in self.labels]
        x = np.arange(len(self.values))  # the label locations
        # width = .35  # the width of the bars
        err = [.015] * len(self.values)

        fig, ax = plt.subplots()
        ax.set_title(f'{title or f"Distribution of {self._cl}"}')

        if horizontal:
            bars = ax.barh(x, self._p, xerr=err, color='cornflowerblue', label='%', align='center')

            ax.set_xlabel('%')
            ax.set_yticks(x)
            ax.set_yticklabels(vals)

            ax.invert_yaxis()
            ax.set_xlim(left=0., right=1.)

            for p in ax.patches:
                h = p.get_width() - .09 if p.get_width() >= .9 else p.get_width() + .03
                plt.text(h, p.get_y() + p.get_height()/2,
                         f'{p.get_width():.2f}',
                         fontsize=10, color='black', verticalalignment='center')
        else:
            bars = ax.bar(x, self._p, yerr=err, color='cornflowerblue', label='%')

            ax.set_ylabel('%')
            ax.set_xticks(x)
            ax.set_xticklabels(vals)

            ax.set_ylim(bottom=0., top=1.)

            # print precise value labels on bars
            for p in ax.patches:
                h = p.get_height() - .09 if p.get_height() >= .9 else p.get_height() + .03
                plt.text(p.get_x() + p.get_width()/2, h,
                         f'{p.get_height():.2f}',
                         rotation=90, fontsize=10, color='black', horizontalalignment='center')

        fig.tight_layout()

        # save figure as PDF or PNG
        if pdf:
            logger.debug(f"Saving distributions plot to {os.path.join(directory, f'{fname or self.__class__.__name__}.pdf')}")
            with PdfPages(os.path.join(directory, f'{fname or self.__class__.__name__}.pdf')) as pdf:
                pdf.savefig(fig)
        else:
            logger.debug(f"Saving distributions plot to {os.path.join(directory, f'{fname or self.__class__.__name__}.png')}")
            plt.savefig(os.path.join(directory, f'{fname or self.__class__.__name__}.png'))

        if view:
            plt.show()


class Histogram(Multinomial):
    '''
    Wrapper class for symbolic domains and distributions.
    '''
    values = Multinomial.values
    labels = Multinomial.labels

    def __init__(self, p=None):
        super().__init__(p)
        self._d = sum(p) if self._p is not None else None

    def __add__(self, other):
        if type(self) is not type(other):
            raise TypeError(f'Type mismatch. Can only add type {type(self)} but got {type(other)}')
        if self._p is None:
            self._p = np.zeros(len(self.values))
        if other._p is None:
            raise TypeError('Should not happen.')
        return type(self)((self._p + other._p))

    def __iadd__(self, other):
        if type(self) is not type(other):
            raise TypeError(f'Type mismatch. Can only add type {type(self)} but got {type(other)}.')
        if self._p is None:
            self._p = np.zeros(len(self.values))
            self._d = 0.
        if other._p is None or other._d is None:
            raise TypeError('Should not happen.')

        self._p += other._p
        self._d += other.d
        return self

    def __eq__(self, other):
        return super().__eq__(other) and self.d == other.d

    def __str__(self):
        if self.p is None:
            return f'{self._cl}<d=None; p=None>'
        return f'{self._cl}<d={self._d}; p=[{",".join([f"{self.labels[v]}={p}" + (f" ({self.p(v)})" if self._d != 1. else "") for v, p in zip(self.values, self._p)])}]>'

    def __repr__(self):
        if self.p is None:
            return f'{self._cl}<d=None; p=None>'
        return f'\n{self._cl}<d={self._d}; p=[\n{sepcomma.join([f"{self.labels[v]}={p}" + (f" ({self.p(v)})" if self._d != 1. else "") for v, p in zip(self.values, self._p)])}]>'

    def __setitem__(self, value, p):
        self._p[self.values[value]] = p
        self._d = sum(p)

    # @Multinomial.p.getter
    def p(self, value):
        if self._p is not None:
            return super().p(value) / self._d
        else:
            return None

    @property
    def d(self):
        return self._d

    def expectation(self):
        return max([(v, p) for v, p in zip(self.values, self._p)], key=itemgetter(1))

    def set_data(self, data):
        self._p = [list(data).count(x) for x in self.values]
        self._d = len(data)
        return self

    def plot(self, title=None, fname=None, directory='/tmp', pdf=False, view=False, horizontal=False):
        '''Generates a ``horizontal`` (if set) otherwise `vertical` bar plot representing the variable's distribution.

        :param title:       the name of the variable this distribution represents
        :type title:        str
        :param fname:       the name of the file to be stored
        :type fname:        str
        :param directory:   the directory to store the generated plot files
        :type directory:    str
        :param pdf:         whether to store files as PDF. If false, a png is generated by default
        :type pdf:          bool
        :param view:        whether to display generated plots, default False (only stores files)
        :type view:         bool
        :param horizontal:  whether to plot the bars horizontally, default is False, i.e. vertical bars
        :type horizontal:   bool
        :return:            None
        '''
        # Only save figures, do not show
        if not view:
            plt.ioff()

        vals = [re.escape(str(x)) for x in self.labels]
        x = np.arange(len(self.values))  # the label locations
        err = [.015]*len(self.values)

        fig, ax = plt.subplots()
        ax.set_title(f'{title or f"Distribution of {self.__class__.__name__}"}')

        if horizontal:
            ax2 = ax.twiny()

            bars = ax.barh(x, self._p, xerr=err, color='cornflowerblue', label='%', align='center')

            ax.set_xlabel('%')
            ax.set_yticks(x)
            ax.set_yticklabels(vals)
            ax2.set_xlabel('#')

            ax.invert_yaxis()
            ax2.invert_yaxis()
            ax.set_xlim(left=0., right=1.)
            ax2.set_xlim(left=0., right=self.d)

            # print precise value labels on bars
            for p, v in zip(ax.patches, self._p):
                h = p.get_width() - .09 if p.get_width() >= .9 else p.get_width() + .03
                plt.text(h, p.get_y() + p.get_height() / 2,
                         f'{v} ({round(v/self.d*100, 2)}%)',
                         fontsize=10, color='black', verticalalignment='center')
        else:
            ax2 = ax.twinx()

            bars = ax.bar(x, self._p, yerr=err, color='cornflowerblue', label='%')

            ax.set_ylabel('%')
            ax.set_xticks(x)
            ax.set_xticklabels(vals)
            ax2.set_ylabel('#')

            ax.set_ylim(bottom=0., top=1.)
            ax2.set_ylim(bottom=0., top=self.d)

            # print precise value labels on bars
            for p, v in zip(ax.patches, self._p):
                h = p.get_height() - .09 if p.get_height() >= .9 else p.get_height() + .03
                plt.text(p.get_x() + p.get_width()/2, h,
                         f'{v} ({round(v/self.d*100, 2)}%)',
                         rotation=90, fontsize=10, color='black', horizontalalignment='center')
        fig.tight_layout()

        # save figure as PDF or PNG
        if pdf:
            logger.debug(f"Saving distributions plot to {os.path.join(directory, f'{fname or self.__class__.__name__}.pdf')}")
            with PdfPages(os.path.join(directory, f'{fname or self.__class__.__name__}.pdf')) as pdf:
                pdf.savefig(fig)
        else:
            logger.debug(f"Saving distributions plot to {os.path.join(directory, f'{fname or self.__class__.__name__}.png')}")
            plt.savefig(os.path.join(directory, f'{fname or self.__class__.__name__}.png'))

        if view:
            plt.show()


class Bool(Multinomial):
    '''
    Wrapper class for Boolean domains and distributions.
    '''
    values = (1, 0)
    labels = (True, False)

    def __init__(self, p=None):
        if p is not None and not iterable(p):
            p = [p, 1 - p]
        try:
            super().__init__(p)
        except Exception:
            pass

    def __str__(self):
        if self.p is None:
            return f'{self._cl}<p=n/a>'
        return f'{self._cl}<p=[{",".join([f"{v}={p:.3f}" for v, p in zip(self.labels, self._p)])}]>'

    def __setitem__(self, v, p):
        if not iterable(p):
            p = np.array([p, 1-p])
        super().__setitem__(v, p)


def HistogramType(name, values):
    t = type(name, (Histogram,), {})
    t.values = tuple(range(len(values)))
    t.labels = tuple(values)
    return t


def SymbolicType(name, values):
    t = type(name, (Multinomial,), {})
    t.values = tuple(range(len(values)))
    t.labels = tuple(values)
    return t<|MERGE_RESOLUTION|>--- conflicted
+++ resolved
@@ -1,12 +1,12 @@
 '''© Copyright 2021, Mareike Picklum, Daniel Nyga.
 '''
 import pyximport
+pyximport.install()
 
 from jpt.base.utils import classproperty
 
-pyximport.install()
-
-from ..base.quantiles import Quantiles, QuantileDistribution
+
+from ..base.quantiles import QuantileDistribution
 
 import copy
 import math
@@ -496,16 +496,10 @@
         self._quantile = quantile
 
     def __str__(self):
-<<<<<<< HEAD
         return self.cdf.pfmt()
         # if self.p is None:
         #     return f'{self._cl}<p=n/a>'
         # return f'{self._cl}<p=[{",".join([f"{v}={p:.3f}" for v, p in zip(self.labels, self._p)])}]>'
-=======
-        if self._p is None:
-            return f'{self._cl}<p=n/a>'
-        return f'{self._cl}<p=[{",".join([f"{v}={p:.3f}" for v, p in zip(self.values, self.p)])}]>'
->>>>>>> 97509859
 
     @property
     def cdf(self):
@@ -637,12 +631,12 @@
         return hash((Multinomial, self.values, self._p))
 
     def __str__(self):
-        if self._p is None:
+        if self.p is None:
             return f'{self._cl}<p=n/a>'
         return f'{self._cl}<p=[{",".join([f"{v}={p:.3f}" for v, p in zip(self.labels, self._p)])}]>'
 
     def __repr__(self):
-        if self._p is None:
+        if self.p is None:
             return f'{self._cl}<p=n/na>'
         return f'\n{self._cl}<p=[\n{sepcomma.join([f"  {v}={p:.3}"for v, p in zip(self.labels, self._p)])}]>;'
 
