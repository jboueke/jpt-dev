--- conflicted
+++ resolved
@@ -1046,13 +1046,7 @@
         i1, i2 = tee(values, 2)
         if not all(isinstance(v, numbers.Integral) for v in i1):
             raise TypeError('All arguments must be integers.')
-<<<<<<< HEAD
-        if not values:
-            raise ValueError('values must not be empty.')
         return sum(self._params[v] for v in values)
-=======
-        return sum([self._params[v] for v in i2])
->>>>>>> d2c6bc58
 
     def sample(self, n):
         '''Returns ``n`` sample `values` according to their respective probability'''
