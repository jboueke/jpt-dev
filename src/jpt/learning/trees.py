'''© Copyright 2021, Mareike Picklum, Daniel Nyga.
'''
import html
import math
import operator
import os
import pickle
from collections import defaultdict, deque, ChainMap, OrderedDict
import datetime

import numpy as np
from dnutils.stats import stopwatch
from graphviz import Digraph
from matplotlib import style
from sklearn.metrics import mean_squared_error

import dnutils
from dnutils import first, out, ifnone, stop
from sklearn.tree import DecisionTreeRegressor

from .distributions import Distribution
from intervals import ContinuousSet as Interval, EXC, INC, R

from .impurity import Impurity
from ..constants import plotstyle, orange, green
from ..utils import rel_entropy, list2interval

logger = dnutils.getlogger(name='TreeLogger', level=dnutils.DEBUG)

style.use(plotstyle)


# ----------------------------------------------------------------------------------------------------------------------


class Node:
    '''
    Wrapper for the nodes of the :class:`jpt.learning.trees.Tree`.
    '''
    def __init__(self, idx, parent=None, treename=None):
        '''
        :param idx:             the identifier of a node
        :type idx:              int
        :param parent:          the parent node
        :type parent:           jpt.learning.trees.Node
        :param treename:        the name of the decision tree
        :type treename:         str
        '''
        self.idx = idx
        self.parent = parent
        self.samples = 0.
        self.treename = treename
        self.children = None
        self._path = []
        self.distributions = {}

    @property
    def path(self):
        res = OrderedDict()
        for var, vals in self._path:
            res[var] = res.get(var, set(range(var.domain.n_values)) if var.symbolic else R).intersection(vals)
        return res

    def format_path(self):
        return ' ^ '.join([var.str(val, fmt='logic') for var, val in self.path.items()])

    def __str__(self):
        return (f'Node<{self.idx}>')

    def __repr__(self):
        return f'Node<{self.idx}> object at {hex(id(self))}'


# ----------------------------------------------------------------------------------------------------------------------


class DecisionNode(Node):
    '''
    Represents an inner (decision) node of the the :class:`jpt.learning.trees.Tree`.
    '''

    def __init__(self, idx, splits, dec_criterion, parent=None, treename=None):
        '''
        :param idx:             the identifier of a node
        :type idx:              int
        :param splits:
        :type splits:
        :param dec_criterion:   the split feature name
        :type dec_criterion:    jpt.variables.Variable
        :param parent:          the parent node
        :type parent:           jpt.learning.trees.Node
        :param treename:        the name of the decision tree
        :type treename:         str
        '''
        self.splits = splits
        self.dec_criterion = dec_criterion
        self.dec_criterion_val = None
        super().__init__(idx, parent=parent, treename=treename)
        self.children = [None] * len(self.splits)

    def set_child(self, idx, node):
        self.children[idx] = node
        node._path = list(self._path)
        node._path.append((self.dec_criterion, self.splits[idx]))

    def str_edge(self, idx):
        return str(self.splits[idx] if self.dec_criterion.numeric else self.dec_criterion.domain.labels[idx])

    @property
    def str_node(self):
        return self.dec_criterion.name

    def __str__(self):
        return (f'DecisionNode<ID:{self.idx}; '
                f'CRITERION: {self.dec_criterion.name}; '
                f'PARENT: {f"DecisionNode<ID: {self.parent.idx}>" if self.parent else None}; '
                f'#CHILDREN: {len(self.children)}>')

    def __repr__(self):
        return f'Node<{self.idx}> object at {hex(id(self))}'
        return str(self.dec_criterion.str(self.splits[idx], fmt='logic'))


# ----------------------------------------------------------------------------------------------------------------------


class Leaf(Node):
    '''
    Represents an inner (decision) node of the the :class:`jpt.learning.trees.Tree`.
    '''
    def __init__(self, idx, parent=None, treename=None):
        super().__init__(idx, parent=parent, treename=treename)
        self.distributions = defaultdict(Distribution)

    @property
    def str_node(self):
        return ""

    def applies(self, query):
        '''Checks whether this leaf is consistent with the given ``query``.'''
        path = self.path
        for var in set(query.keys()).intersection(set(path.keys())):
            # out(var, var.str_by_idx(query[var]), var.str_by_idx(path[var]))
            if var.symbolic:
                if query.get(var) not in path.get(var):
                    return False
            else:
                if not path.get(var).intersects(query.get(var)):
                    return False
        return True

    @property
    def value(self):
        return self.distributions

    def __str__(self):
        return (f'LeafNode<ID: {self.idx}; '
                f'VALUE: {",".join([f"{var.name}: {str(dist)}" for var, dist in self.distributions.items()])}; '
                f'PARENT: {f"DecisionNode<ID: {self.parent.idx}>" if self.parent else None}>')

    def __repr__(self):
        return f'LeafNode<{self.idx}> object at {hex(id(self))}'


# ----------------------------------------------------------------------------------------------------------------------


class JPT:

    def __init__(self, variables, name='regtree', min_samples_leaf=1, min_impurity_improvement=None):
        '''Custom wrapper around Joint Probability Tree (JPT) learning. We store multiple distributions
        induced by its training samples in the nodes so we can later make statements
        about the confidence of the prediction.
        has children :class:`~jpt.learning.trees.Node`.

        :param variables:           the variable declarations of the data being processed by this tree
        :type variables:            [jpt.variables.Variable]
        :param name:                the name of the tree
        :type name:                 str
        :param min_samples_leaf:    the minimum number of samples required to generate a leaf node
        :type min_samples_leaf:     int
        '''
        self._variables = tuple(variables)
        self.min_samples_leaf = min_samples_leaf
        self.min_impurity_improvement = min_impurity_improvement
        self.name = name or self.__class__.__name__
        self._numsamples = 0
        self.leaves = {}
        self.innernodes = {}
        self.allnodes = ChainMap(self.innernodes, self.leaves)
        self.root = None
        self.data = None
        self.c45queue = deque()

    @property
    def variables(self):
        return self._variables

    def impurity(self, indices, var):
        r'''Calculate the impurity/mean squared error for the data set identified by `indices`, i.e.

        :param indices: the indices for the training samples used to calculate the gain
        :type indices:  [[int]]
        :param var:
        :type var:      jpt.variables.Variable

        .. math::
            MSE = \frac{1}{n} · \sum_{i=1}^{n} (y_i - \hat{y}_i)^2
        '''
        if not indices:
            return 0.

        var_idx = self._variables.index(var)

        if var.symbolic:
            plain = np.array([self.data[i, var_idx] for i in indices])
            # count occurrences for each value of the variable and determine their probability
            _, counts = np.unique(plain, return_counts=True)
            probs = counts / plain.shape[0]
            out(f'impurity {var.name} {rel_entropy(probs)}')
            # calculate actual impurity for variable
            return rel_entropy(probs)

        elif var.numeric:
            tgts_sklearn = np.array([self.data[i, var_idx] for i in indices])
            # calculate mean for variable
            ft_mean = np.mean(tgts_sklearn)
            # calculate normalized mean squared error for variable
            sqerr = mean_squared_error(tgts_sklearn, [ft_mean] * len(tgts_sklearn))
            # calculate actual impurity for variable
            return sqerr

    def gains(self, indices, ft, tgt):
        r'''Calculate the impurity for the data set after selection of feature `ft`, i.e.

        :param indices: the indices for the training samples used to calculate the gain
        :type indices:  [[int]]
        :param ft:
        :type ft:       jpt.variables.Variable
        :param tgt:
        :type tgt:      jpt.variables.Variable

        .. math::
            R(ft) = \sum_{i=1}^{v}\frac{p_i + n_i}{p+n} · I(\frac{p_i}{p_i + n_i}, \frac{n_i}{p_i + n_i})

        '''

        if not indices:
            return {None: 0.}

        impurity = self.impurity(indices, tgt)

        # assuming all Examples have identical indices for their features
        ft_idx = self.variables.index(ft)

        # sort by ft values for easier dataset split
        indices = sorted(indices, key=lambda i: self.data[i, ft_idx])
        fts_plain = np.array([self.data[i, ft_idx] for i in indices])
        distinct, counts = np.unique(fts_plain, return_counts=True)

        if self.variables[ft_idx].symbolic:
            probs = counts / len(indices)
            # divide examples into distinct sets for each value of ft [[Example]]
            partition = [[i for i in indices if self.data[i, ft_idx] == val] for val in distinct]
            if not all(len(p) >= self.min_samples_leaf for p in partition):
                return {None: 0}
            # determine overall impurity after selection of ft by multiplying probability for each feature value with its impurity,  ({splitvalue: sqerr})
            g = impurity - sum([p * self.impurity(subset, tgt) for p, subset in zip(probs, partition)])
            out(f'gain for {ft.name}: {g} => {0. if g < ft.min_impurity_improvement else g}')
            gain = {None: 0. if g < ft.min_impurity_improvement else g}
            # gain = {None: impurity - sum([p * self.impurity(subset, tgt) for p, subset in zip(probs, partition)])}

        if self.variables[ft_idx].numeric:
            # determine split points of dataset
            opts = [(a + b) / 2 for a, b in zip(distinct[:-1], distinct[1:])] if len(distinct) > 1 else distinct

            # divide examples into distinct sets for the left (ft <= value) and right (ft > value) of ft [[Example]]
            examples_ft = [(spp,
                            [i for i in indices if self.data[i, ft_idx] <= spp],
                            [i for i in indices if self.data[i, ft_idx] > spp]) for spp in opts]

            # the squared errors for the left and right datasets of each split value ({splitvalue: sqerr})
            gain = {mv: impurity - (self.impurity(left, tgt) * len(left) / len(indices) +
                                    self.impurity(right, tgt) * len(right)) / len(indices) if len(left) >= self.min_samples_leaf and len(right) >= self.min_samples_leaf else 0
                    for mv, left, right in examples_ft}

        return gain

    def compute_best_split(self, indices):
        # calculate gains for each feature/target combination and normalize over targets
        gains_tgt = defaultdict(dict)
        for tgt in self.variables:
            maxval = 0.
            for ft in self.variables:
                gains_tgt[tgt][ft] = self.gains(indices, ft, tgt)
                maxval = max(maxval, *gains_tgt[tgt][ft].values())

            # normalize gains for comparability
            gains_tgt[tgt] = {ft: {v: g / maxval if maxval > 0. else 0 for v, g in gains_tgt[tgt][ft].items()} for ft in self._variables}

        # determine (harmonic) mean of target gains
        gains_ft_hm = defaultdict(lambda: defaultdict(dict))
        for tgt, fts in gains_tgt.items():
            for ft, sps in fts.items():
                for sp, spval in sps.items():
                    gains_ft_hm[ft][sp][tgt] = spval

        # determine attribute with highest normalized information gain and its index
        max_gain = -1
        sp_best = None
        ft_best = None
        for ft, sps in gains_ft_hm.items():
            for sp, tgts in sps.items():
                hm = np.mean(list(gains_ft_hm[ft][sp].values()))
                if max_gain < hm:
                    sp_best = sp
                    ft_best = ft
                    max_gain = hm
        ft_best_idx = self.variables.index(ft_best)
        return ft_best_idx, sp_best, max_gain

    def c45(self, indices, parent, child_idx):
        '''

        :param indices: the indices for the training samples used to calculate the gain
        :type indices:      [[int]]
        :param parent:      the parent node of the current iteration, initially the root node
        :type parent:       jpt.variables.Variable
        :param child_idx:   the index of the child in the current iteration
        :type child_idx:    int

        Creates a node in the decision tree according to the C4.5 algorithm on the data identified by
        ``indices``. The created node is put as a child with index ``child_idx`` to the children of
        node ``parent``, if any.
        '''
        # --------------------------------------------------------------------------------------------------------------
        min_impurity_improvement = ifnone(self.min_impurity_improvement, 0)
        # --------------------------------------------------------------------------------------------------------------
        data = self.data[indices, :]

        if len(indices) > self.min_samples_leaf:
            impurity = Impurity(self, indices)
            # ft_best_idx, sp_best, max_gain = self.compute_best_split(indices)
            ft_best_idx, sp_best, max_gain = impurity.compute_best_split()

            if ft_best_idx is not None:
                ft_best = self.variables[ft_best_idx]  # if ft_best_idx is not None else None
            else:
                ft_best = None

        else:
            max_gain = 0
            ft_best = None
            sp_best = None
            ft_best_idx = None

        # create decision node splitting on ft_best or leaf node if min_samples_leaf criterion is not met
        if max_gain <= min_impurity_improvement:
            leaf = Leaf(idx=len(self.allnodes),
                        parent=parent,
                        treename=self.name)

            if parent is not None:
                parent.set_child(child_idx, leaf)

            for i, v in enumerate(self.variables):
                leaf.distributions[v] = v.dist(data=data[:, i].T)

            leaf.samples = len(indices)

            self.leaves[leaf.idx] = leaf

        else:
            # divide examples into distinct sets for each value of ft_best
            split_data = None  # {val: [] for val in ft_best.domain.values}

            if ft_best.symbolic:
                # CASE SPLIT VARIABLE IS SYMBOLIC
                split_data = [deque() for _ in range(ft_best.domain.n_values)]
                splits = [{i_v} for i_v in range(ft_best.domain.n_values)]

                # split examples into distinct sets for each value of the selected feature
                for i, d in zip(indices, data):
                    split_data[int(d[ft_best_idx])].append(i)

            elif ft_best.numeric:
                # CASE SPLIT VARIABLE IS NUMERIC
                split_data = [deque(), deque()]
                splits = [Interval(np.NINF, sp_best, EXC, INC),
                          Interval(sp_best, np.PINF, EXC, EXC)]

                # split examples into distinct sets for smaller and higher values of the selected feature than the selected split value
                for i, d in zip(indices, data):
                    split_data[d[ft_best_idx] > sp_best].append(i)

            else:
                raise TypeError('Unknown variable type: %s.' % type(ft_best).__name__)

            # ----------------------------------------------------------------------------------------------------------

            node = DecisionNode(idx=len(self.allnodes),
                                splits=splits,
                                dec_criterion=ft_best,
                                parent=parent,
                                treename=self.name)
            if parent is not None:
                parent.set_child(child_idx, node)
            node.samples = len(indices)

            # update path
            self.innernodes[node.idx] = node

            # recurse on sublists
            for i, d_ft in enumerate(split_data):
                if not d_ft:
                    continue
                self.c45queue.append((tuple(d_ft), node, i))

    def __str__(self):
        return (f'{self.__class__.__name__}<{self.name}>:\n'
                f'{"=" * (len(self.name) + 7)}\n\n'
                f'{self._p(self.root, 0)}\n'
                f'JPT stats: #innernodes = {len(self.innernodes)}, '
                f'#leaves = {len(self.leaves)} ({len(self.allnodes)} total)\n')

    def __repr__(self):
        return (f'{self.__class__.__name__}<{self.name}>:\n' 
                f'{"=" * (len(self.name) + 7)}\n\n' 
                f'{self._p(self.root, 0)}\n' 
                f'JPT stats: #innernodes = {len(self.innernodes)}, ' 
                f'#leaves = {len(self.leaves)} ({len(self.allnodes)} total)\n')

    def _p(self, root, indent):
        return "{}{}\n{}".format(" " * indent,
                                 str(root),
                                 ''.join([self._p(r, indent + 5) for r in ifnone(root.children, [])]))

    def learn(self, data=None, rows=None, columns=None):
        '''Fits the ``data`` into a regression tree.

        :param data:    The training examples (assumed in row-shape)
        :type data:     [[str or float or bool]]; (according to `self.variables`)
        :param rows:    The training examples (assumed in row-shape)
        :type rows:     [[str or float or bool]]; (according to `self.variables`)
        :param columns: The training examples (assumed in row-shape)
        :type columns:  [[str or float or bool]]; (according to `self.variables`)
        '''

        # --------------------------------------------------------------------------------------------------------------
        # Check and prepare the data
        if sum(d is not None for d in (data, rows, columns)) != 1:
            raise ValueError('Only either of the three is allowed.')

        if data:
            rows = data

        if type(rows) is list and rows or type(rows) is np.ndarray and rows.shape:  # Transpose the rows
            columns = [[row[i] for row in rows] for i in range(len(self.variables))]

        if type(columns) is list and columns or type(columns) is np.ndarray and columns.shape:
            shape = len(columns[0]), len(columns)
        else:
            raise ValueError('No data given.')

        data = np.ndarray(shape=shape, dtype=np.float32)
        for i, (var, col) in enumerate(zip(self.variables, columns)):
            data[:, i] = col if var.numeric else [var.domain.labels.index(v) for v in col]

        self.data = data

        # --------------------------------------------------------------------------------------------------------------
        # Start the training

        started = datetime.datetime.now()
        logger.info('Started learning of %s x %s at %s' % (data.shape[0], data.shape[1], started))
        # build up tree
        self.c45queue.append((list(range(len(data))), None, None))
        while self.c45queue:
            self.c45(*self.c45queue.popleft())

        if self.innernodes:
            self.root = self.innernodes[0]
        elif self.leaves:
            self.root = self.leaves[0]
        else:
            self.root = None

        # --------------------------------------------------------------------------------------------------------------
        # Print the statistics

        logger.info('Learning took %s' % (datetime.datetime.now() - started))
        if logger.level >= 20:
            out(self)

    def infer(self, query, evidence=None):
        r'''For each candidate leaf ``l`` calculate the number of samples in which `query` is true:

        .. math::
            P(query|evidence) = \frac{p_q}{p_e}
            :label: query

        .. math::
            p_q = \frac{c}{N}
            :label: pq

        .. math::
            c = \frac{\prod{F}}{x^{n-1}}
            :label: c

        where ``Q`` is the set of variables in `query`, :math:`P_{l}` is the set of variables that occur in ``l``,
        :math:`F = \{v | v \in Q \wedge~v \notin P_{l}\}` is the set of variables in the `query` that do not occur in ``l``'s path,
        :math:`x = |S_{l}|` is the number of samples in ``l``, :math:`n = |F|` is the number of free variables and
        ``N`` is the number of samples represented by the entire tree.
        reference to :eq:`query`

        :param query:       the event to query for, i.e. the query part of the conditional P(query|evidence) or the prior P(query)
        :type query:        dict of {jpt.variables.Variable : jpt.learning.distributions.Distribution.value}
        :param evidence:    the event conditioned on, i.e. the evidence part of the conditional P(query|evidence)
        :type evidence:     dict of {jpt.variables.Variable : jpt.learning.distributions.Distribution.value}
        '''
        evidence = ifnone(evidence, {})
        query = {var: list2interval(val) if type(val) in (list, tuple) else val for var, val in query.items()}
        evidence = {var: list2interval(val) if type(val) in (list, tuple) else val for var, val in evidence.items()}
        # Transform into internal values (symbolic values to their indices)
        evidence_ = {var: val if var.numeric else var.domain.labels.index(val) for var, val in evidence.items()}
        query_ = {var: val if var.numeric else var.domain.labels.index(val) for var, val in query.items()}

        r = Result(query_, evidence_)

        p_q = 0.
        p_e = 0.

        for leaf in self.apply(evidence_):
            # out(leaf.format_path(), 'applies', ' ^ '.join([var.str_by_idx(val) for var, val in evidence_.items()]))
            p_m = 1
            for var in set(evidence_.keys()).intersection(leaf.path.keys()):
                evidence_val = evidence_[var]
                if var.numeric and var in leaf.path:
                    evidence_val = evidence_val.intersection(leaf.path[var])
                p_m *= leaf.distributions[var].p(evidence_val)

            w = leaf.samples / self.root.samples
            p_m *= w
            p_e += p_m

            if leaf.applies(query_):
                for var in set(query_.keys()).intersection(leaf.path.keys()):
                    query_val = query_[var]
                    if var.numeric:
                        query_val = query_val.intersection(leaf.path[var])
                    p_m *= leaf.distributions[var].p(query_val)
                p_q += p_m

                r.candidates.append(leaf)
                r.weights.append(p_m)

        r.result = p_q / p_e
        return r

    def apply(self, query):
        # if the sample doesn't match the features of the tree, there is no valid prediction possible
        if not set(query.keys()).issubset(set(self._variables)):
            raise TypeError(f'Invalid query. Query contains variables that are not '
                            f'represented by this tree: {[v for v in query.keys() if v not in self._variables]}')

        # find the leaf (or the leaves) that have each variable either
        # - not occur in the path to this node OR
        # - match the boolean/symbolic value in the path OR
        # - lie in the interval of the numeric value in the path
        # -> return leaf that matches query
        yield from (leaf for leaf in self.leaves.values() if leaf.applies(query))

    @staticmethod
    def sample(sample, ft):
        # NOTE: This sampling is NOT uniform for intervals that are infinity in any direction! TODO: FIX to sample from CATEGORICAL
        if ft not in sample:
            return Interval(np.NINF, np.inf, EXC, EXC).sample()
        else:
            iv = sample[ft]

        if isinstance(iv, Interval):
            if iv.lower == -np.inf and iv.upper == np.inf:
                return Interval(np.NINF, np.inf, EXC, EXC).sample()
            if iv.lower == -np.inf:
                if any([i.right == EXC for i in iv.intervals]):
                    # workaround to be able to sample from open interval
                    return iv.upper - 0.01 * iv.upper
                else:
                    return iv.upper
            if iv.upper == np.inf:
                # workaround to be able to sample from open interval
                if any([i.left == EXC for i in iv.intervals]):
                    return iv.lower + 0.01 * iv.lower
                else:
                    return iv.lower

            return iv.sample()
        else:
            return iv

    def reverse(self, query):
        '''Determines the leaf nodes that match query best and returns their respective paths to the root node.

        :param query: a mapping from featurenames to either numeric value intervals or an iterable of categorical values
        :type query: dict
        :returns: a mapping from probabilities to lists of matcalo.core.algorithms.JPT.Node (path to root)
        :rtype: dict
        '''

        # if none of the target variables is present in the query, there is no match possible
        if set(query.keys()).isdisjoint(set(self.targets)):
            return []

        numerics = []
        cat = []
        for i, tgt in enumerate(self.targets):
            if issubclass(self._variables[tgt], Distribution):
                lower = np.NINF
                upper = np.PINF

                if tgt in query:
                    t_ = query[tgt]
                    # value is a function, e.g. min, meaning that we are looking for the minimal value of this variable
                    if callable(t_):
                        numerics.append(t_)
                    else:
                        numerics.append(Interval(t_.lower if isinstance(t_, Interval) else t_[0], t_.upper if isinstance(t_, Interval) else t_[1]))
                else:
                    numerics.append(Interval(lower, upper))
            else:
                # TODO: categorical query vars given as set (or iterable), then replace query by either one-element set or find all possible values for cat variables
                val = None
                if tgt in query:
                    if hasattr(query[tgt], '__iter__'):
                        val = query[tgt]
                    else:
                        val = {query[tgt]}
                else:
                    # if no value constraints for this categorical feature is set, set all possible values of this feature
                    # as allowed
                    val = self._catvalues[tgt]
                cat.append(val)

        # find the leaf (or the leaves) that matches the query best
        sims = defaultdict(float)

        for k, l in self.leaves.items():
            # TODO: FIX THIS TO USE DISTRIBUTIONS
            sims[l] += l.gbf.query(cat, numerics)

        candidates = sorted(sims, key=lambda l: sims[l], reverse=True)

        # for the chosen candidate determine the path to the root
        paths = []
        for c in candidates:
            p = []
            curcand = c
            while curcand is not None:
                p.append([curcand, [s.identifier for s in curcand.samples]])
                curcand = curcand.parent
            paths.append([sims[c], p])

        return paths

    def plot(self, filename=None, directory='/tmp', plotvars=None, view=True):
        '''Generates an SVG representation of the generated regression tree.

        :param filename: the name of the JPT (will also be used as filename; extension will be added automatically)
        :type filename: str
        :param directory: the location to save the SVG file to
        :type directory: str
        :param plotvars: the variables to be plotted in the graph
        :type plotvars: <jpt.variables.Variable>
        :param view: whether the generated SVG file will be opened automatically
        :type view: bool
        '''
        if plotvars == None:
            plotvars = []

        dot = Digraph(format='svg', name=filename or self.name,
                      directory=directory,
                      filename=f'{filename or self.name}')

        # create nodes
        sep = ",<BR/>"
        for idx, n in self.allnodes.items():
            imgs = ''

            # plot and save distributions for later use in tree plot
            if isinstance(n, Leaf):
                rc = math.ceil(math.sqrt(len(plotvars)))
                img = ''
                for i, pvar in enumerate(plotvars):
                    img_name = html.escape(f'{pvar.name}-{idx}')
                    n.distributions[pvar].plot(title=html.escape(pvar.name), fname=img_name, directory=directory, view=False)
                    img += (f'''{"<TR>" if i % rc == 0 else ""}
                                        <TD><IMG SCALE="TRUE" SRC="{os.path.join(directory, f"{img_name}.png")}"/></TD>
                                {"</TR>" if i % rc == rc-1 or i == len(plotvars) - 1 else ""}
                                ''')

                if plotvars:
                    imgs = f'''
                                <TR>
                                    <TD ALIGN="CENTER" VALIGN="MIDDLE" COLSPAN="2">
                                        <TABLE>
                                            {img}
                                        </TABLE>
                                    </TD>
                                </TR>
                                '''

            land = '<BR/>\u2227 '
            element = ' \u2208 '

            # content for node labels
            nodelabel = f'''<TR>
                                <TD ALIGN="CENTER" VALIGN="MIDDLE" COLSPAN="2"><B>{"Leaf" if isinstance(n, Leaf) else "Node"} #{n.idx}</B><BR/>{html.escape(n.str_node)}</TD>
                            </TR>'''

            if isinstance(n, Leaf):
                nodelabel = f'''{nodelabel}{imgs}
                                <TR>
                                    <TD BORDER="1" ALIGN="CENTER" VALIGN="MIDDLE"><B>#samples:</B></TD>
                                    <TD BORDER="1" ALIGN="CENTER" VALIGN="MIDDLE">{len(n.samples) if isinstance(n.samples, list) else n.samples}</TD>
                                </TR>
                                <TR>
                                    <TD BORDER="1" ALIGN="CENTER" VALIGN="MIDDLE"><B>Expectation:</B></TD>
                                    <TD BORDER="1" ALIGN="CENTER" VALIGN="MIDDLE">{',<BR/>'.join([f'{html.escape(v.name)}=' + (f'{html.escape(str(v.domain.labels[dist.expectation()]))!s}' if v.symbolic else f'{dist.expectation():.2f}') for v, dist in n.value.items()])}</TD>
                                </TR>
                                <TR>
                                    <TD BORDER="1" ROWSPAN="{len(n.path)}" ALIGN="CENTER" VALIGN="MIDDLE"><B>path:</B></TD>
                                    <TD BORDER="1" ROWSPAN="{len(n.path)}" ALIGN="CENTER" VALIGN="MIDDLE">{f"{land}".join([html.escape(var.str(val)) for var, val in n.path.items()])}</TD>
                                </TR>
                                '''

            # stitch together
            lbl = f'''<<TABLE ALIGN="CENTER" VALIGN="MIDDLE" BORDER="0" CELLBORDER="0" CELLSPACING="0">
                            {nodelabel}
                      </TABLE>>'''

            if isinstance(n, Leaf):
                dot.node(str(idx),
                         label=lbl,
                         shape='box',
                         style='rounded,filled',
                         fillcolor=green)
            else:
                dot.node(str(idx),
                         label=lbl,
                         shape='ellipse',
                         style='rounded,filled',
                         fillcolor=orange)

        # create edges
        for idx, n in self.innernodes.items():
            for i, c in enumerate(n.children):
                dot.edge(str(n.idx), str(c.idx), label=html.escape(n.str_edge(i)))

        # show graph
        logger.info(f'Saving rendered image to {os.path.join(directory, filename or self.name)}.svg')
        dot.render(view=view, cleanup=False)

    def pickle(self, fpath):
        '''Pickles the fitted regression tree to a file at the given location ``fpath``.

        :param fpath: the location for the pickled file
        :type fpath: str
        '''
        with open(os.path.abspath(fpath), 'wb') as f:
            pickle.dump(self, f)

    @staticmethod
    def load(fpath):
        '''Loads the pickled regression tree from the file at the given location ``fpath``.

        :param fpath: the location of the pickled file
        :type fpath: str
        '''
        with open(os.path.abspath(fpath), 'rb') as f:
            try:
                logger.info(f'Loading JPT {os.path.abspath(fpath)}')
                return pickle.load(f)
            except ModuleNotFoundError:
                logger.error(f'Could not load file {os.path.abspath(fpath)}')
                raise Exception(f'Could not load file {os.path.abspath(fpath)}. Probably deprecated.')

    @staticmethod
    def calcnorm(sigma, mu, intervals):
        '''Computes the CDF for a multivariate normal distribution.

        :param sigma: the standard deviation
        :param mu: the expected value
        :param intervals: the boundaries of the integral
        :type sigma: float
        :type mu: float
        :type intervals: list of matcalo.utils.utils.Interval
        '''
        from scipy.stats import mvn
        return first(mvn.mvnun([x.lower for x in intervals], [x.upper for x in intervals], mu, sigma))

    def sklearn_tree(self, data=None, targets=None):
        if data is None:
            data = self.data
        assert data is not None, 'Gimme data!'

        tree = DecisionTreeRegressor(min_samples_leaf=self.min_samples_leaf,
                                     min_impurity_decrease=self.min_impurity_improvement,
                                     random_state=0)
        with stopwatch('/sklearn/decisiontree'):
            tree.fit(data, data if targets is None else targets)
        return tree


class Result:

    def __init__(self, query, evidence, res=None, cand=None, w=None):
        self.query = query
        self.evidence = evidence
        self._res = ifnone(res, [])
        self._cand = ifnone(cand, [])
        self._w = ifnone(w, [])

    def __str__(self):
        return self.format_result()

    @property
    def result(self):
        return self._res

    @result.setter
    def result(self, res):
        self._res = res

    @property
    def candidates(self):
        return self._cand

    @candidates.setter
    def candidates(self, cand):
        self._cand = cand

    @property
    def weights(self):
        return self._w

    @weights.setter
    def weights(self, w):
        self._w = w

    def format_result(self):
        return ('P(%s%s%s) = %.3f%%' % (', '.join([var.str(val, fmt="logic") for var, val in self.query.items()]),
                                         ' | ' if self.evidence else '',
                                         ', '.join([var.str(val, fmt='logic') for var, val in self.evidence.items()]),
                                         self.result * 100))

    def explain(self):
        result = self.format_result()
        result += '\n'
        for weight, leaf in sorted(zip(self.weights, self.candidates), key=operator.itemgetter(0), reverse=True):
<<<<<<< HEAD
            result += '%.3f %%: %s\n' % (weight, leaf.format_path())
=======
            result += '%.3f%%: %s\n' % (weight, leaf.format_path())
>>>>>>> a4d23237
        return result<|MERGE_RESOLUTION|>--- conflicted
+++ resolved
@@ -87,10 +87,6 @@
         :type splits:
         :param dec_criterion:   the split feature name
         :type dec_criterion:    jpt.variables.Variable
-        :param parent:          the parent node
-        :type parent:           jpt.learning.trees.Node
-        :param treename:        the name of the decision tree
-        :type treename:         str
         '''
         self.splits = splits
         self.dec_criterion = dec_criterion
@@ -857,9 +853,5 @@
         result = self.format_result()
         result += '\n'
         for weight, leaf in sorted(zip(self.weights, self.candidates), key=operator.itemgetter(0), reverse=True):
-<<<<<<< HEAD
-            result += '%.3f %%: %s\n' % (weight, leaf.format_path())
-=======
             result += '%.3f%%: %s\n' % (weight, leaf.format_path())
->>>>>>> a4d23237
         return result