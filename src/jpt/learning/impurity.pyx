--- conflicted
+++ resolved
@@ -162,17 +162,12 @@
     cdef readonly  DTYPE_t max_impurity_improvement
     cdef DTYPE_t w_numeric
 
-<<<<<<< HEAD
-=======
+
     cdef np.int64_t[:,:] dependency_matrix
     cdef np.int64_t[:,:] numeric_dependency_matrix
     cdef np.int64_t[:,:] symbolic_dependency_matrix
 
-    @property
-    def best_split_pos(self):
-        return pydeque([e for e in self._best_split_pos])
-
->>>>>>> 8d01aa62
+
     def __init__(self, tree):
         self.min_samples_leaf = tree.min_samples_leaf
 
@@ -192,7 +187,6 @@
         self.n_sym_vars = len(self.symbolic_vars)
         self.n_sym_vars_total = len([_ for _ in tree.variables if _.symbolic])
 
-<<<<<<< HEAD
         self.all_vars = np.concatenate((self.numeric_vars, self.symbolic_vars))
         self.n_vars = self.all_vars.shape[0]  # len(tree.variables)
         self.n_vars_total = self.n_sym_vars_total + self.n_num_vars_total
@@ -205,8 +199,7 @@
                                          dtype=np.int64)
         self.features = np.concatenate((self.numeric_features, self.symbolic_features))
 
-=======
->>>>>>> 8d01aa62
+
         if self.n_sym_vars:
             # Thread-invariant buffers
             self.symbols = np.array([v.domain.n_values for v in tree.variables if v.symbolic], dtype=np.int64)
@@ -250,6 +243,9 @@
         self.numeric_dependency_matrix = np.asarray(tree.numeric_dependency_matrix)
         self.symbolic_dependency_matrix = np.asarray(tree.symbolic_dependency_matrix)
 
+    #@property
+    #def best_split_pos(self):
+    #    return pydeque([e for e in self._best_split_pos])
 
     cdef inline int check_max_variances(self, DTYPE_t[::1] variances):  # nogil:
         cdef int i
@@ -353,13 +349,12 @@
         for variable in self.features:
             symbolic = variable in self.symbolic_features
             symbolic_idx += symbolic
-<<<<<<< HEAD
             split_pos = -1
-=======
-            split_pos.clear()
-            if variable not in self.targets:
-                continue
->>>>>>> 8d01aa62
+
+            #split_pos.clear()
+            #if variable not in self.targets:
+             #   continue
+
             impurity_improvement = self.evaluate_variable(variable,
                                                           symbolic,
                                                           symbolic_idx,
@@ -401,12 +396,8 @@
                                DTYPE_t[::1] variances_total,
                                DTYPE_t gini_total,
                                SIZE_t[::1] index_buffer,
-<<<<<<< HEAD
-                               SIZE_t* best_split_pos) nogil:
-=======
-                               # DTYPE_t* best_split_val,
-                               deque[int]* best_split_pos):
->>>>>>> 8d01aa62
+                               SIZE_t* best_split_pos):
+
         cdef DTYPE_t[:, ::1] data = self.data
         cdef DTYPE_t[::1] f = self.feat
         cdef DTYPE_t max_impurity_improvement = 0
@@ -419,14 +410,12 @@
             f[j] = data[index_buffer[j], var_idx]
         sort(&f[0], &index_buffer[0], n_samples)
         # --------------------------------------------------------------------------------------------------------------
-<<<<<<< HEAD
+
         cdef int numeric = not symbolic
-=======
-        cdef int numeric = not symbolic #TODO: bool?
-        
->>>>>>> 8d01aa62
+
         if self.col_is_constant(start, end, var_idx):
             return 0
+
         # Prepare the stats
         if self.has_numeric_vars():
             self.sums_left[...] = 0
@@ -568,7 +557,6 @@
         for i in range(self.n_sym_vars):
             validx = <SIZE_t> self.data[sample_idx, self.symbolic_vars[i]]
             self.symbols_left[validx, i] += 1
-<<<<<<< HEAD
             self.symbols_right[validx, i] -= 1  # self.symbols_total[validx, i] - self.symbols_left[validx, i]
 
     def to_string(self):
@@ -588,8 +576,6 @@
                                       ','.join(mapstr(self.symbolic_features)),
                                       len(self.numeric_features),
                                       ','.join(mapstr(self.numeric_features))]))
-=======
-            self.symbols_right[validx, i] = self.symbols_total[validx, i] - self.symbols_left[validx, i]
 
     cdef inline void update_symbolic_stats_with_dependencies(Impurity self, SIZE_t sample_idx, np.int64_t[:] dependent_columns):
         cdef SIZE_t i, j, validx
@@ -598,5 +584,4 @@
                 return
             validx = <SIZE_t> self.data[sample_idx, self.symbolic_vars[i]]
             self.symbols_left[validx, i] += 1
-            self.symbols_right[validx, i] = self.symbols_total[validx, i] - self.symbols_left[validx, i]
->>>>>>> 8d01aa62
+            self.symbols_right[validx, i] = self.symbols_total[validx, i] - self.symbols_left[validx, i]