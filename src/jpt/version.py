--- conflicted
+++ resolved
@@ -14,11 +14,7 @@
 ]
 
 
-<<<<<<< HEAD
-VERSION_MAJOR, VERSION_MINOR, VERSION_PATCH = (0, 1, 4)
-=======
 VERSION_MAJOR, VERSION_MINOR, VERSION_PATCH = (0, 1, 5)
->>>>>>> 133d5004
 VERSION_STRING_SHORT = '%s.%s' % (VERSION_MAJOR, VERSION_MINOR)
 VERSION_STRING_FULL = '%s.%s' % (VERSION_STRING_SHORT, VERSION_PATCH)
 
