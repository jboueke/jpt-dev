'''
© Copyright 2021, Mareike Picklum, Daniel Nyga.
'''
import hashlib
import math
import numbers
import uuid
from collections import OrderedDict
from typing import List, Tuple, Any, Union, Dict, Iterator, Set, Iterable

import numpy as np
from dnutils import first, edict

from jpt.base.utils import mapstr, to_json, list2interval, setstr
from jpt.base.constants import SYMBOL

from jpt.distributions import Multinomial, Numeric, ScaledNumeric, Distribution, SymbolicType, NumericType

try:
    from jpt.base.intervals import __module__
except ModuleNotFoundError:
    import pyximport
    pyximport.install()
finally:
    from jpt.base.intervals import INC, EXC, ContinuousSet, RealSet


# ----------------------------------------------------------------------------------------------------------------------
# Generic variable classes

class Variable:
    '''
    Abstract class for a variable name along with its distribution class type.
    '''

    MIN_IMPURITY_IMPROVEMENT = 'min_impurity_improvement'

    SETTINGS = {
        MIN_IMPURITY_IMPROVEMENT: 0
    }

    def __init__(self, name: str, domain: type = None, **settings):
        '''
        :param name:    name of the variable
        :type name:     str
        :param domain:  the class type (not an instance!) of the represented Distribution
        :type domain:   class type of jpt.learning.distributions.Distribution
        :param min_impurity_improvement:
        :type min_impurity_improvement: float
        '''
        self._name = name
        self._domain = domain
        if not issubclass(type(self), Variable) or type(self) is Variable:
            raise TypeError(f'Instantiation of abstract class '
                            f'{type(self).__name__} is not allowed!')
        self.settings = type(self).SETTINGS.copy()
        for attr in type(self).SETTINGS:
            try:
                super().__getattribute__(attr)
            except AttributeError:
                pass
            else:
                raise AttributeError('Attribute ambiguity: Object of type "%s" '
                                     'already has an attribute with name "%s"' % (type(self).__name__,
                                                                                  attr))
        for attr, value in settings.items():
            if attr not in self.settings:
                raise AttributeError('Unknown settings "%s": '
                                     'expected one of {%s}' % (attr, setstr(type(self).SETTINGS)))
            self.settings[attr] = value

    def __getattr__(self, name):
        try:
            return super().__getattribute__(name)
        except AttributeError:
            if name in type(self).SETTINGS:
                return self.settings[name]
            else:
                raise

    @property
    def name(self) -> str:
        return self._name

    @property
    def domain(self):
        return self._domain

<<<<<<< HEAD
    def copy(self):
        return Variable.from_json(self.to_json())

    def dist(self, params=None, data=None, rows=None, col=None):
=======
    @domain.setter
    def domain(self, d):
        self._domain = d

    def distribution(self) -> Distribution:
>>>>>>> 11c1818c
        '''
        Create and return a new instance of the distribution type attached to this variable.
        '''
        return self._domain(**{k: self.settings[k] for k in self._domain.SETTINGS})

    def __str__(self):
        return f'{self.name}[{self.domain.__name__}(%s)]' % {0: 'SYM', 1: 'NUM'}[self.numeric]

    def __repr__(self):
        return str(self)

    def __eq__(self, other):
        return (type(self) == type(other) and
                self.name == other.name and
                self.domain.equiv(other.domain) and
                self.settings == other.settings and
                self.min_impurity_improvement == other.min_impurity_improvement)

    def __hash__(self):
        return hash((hashlib.md5(self.name.encode()).hexdigest(), self.domain))

    @property
    def symbolic(self) -> bool:
        return issubclass(self.domain, Multinomial)

    @property
    def numeric(self) -> bool:
        return issubclass(self.domain, Numeric)

    def str(self, assignment, **kwargs) -> str:
        raise NotImplemented()

    def to_json(self) -> Dict[str, Any]:
        return {'name': self.name,
                'type': 'numeric' if self.numeric else 'symbolic',
                'domain': None if self.domain is None else self.domain.to_json(),
                'settings': self.settings}

    @staticmethod
    def from_json(data: Dict[str, Any]) -> Union['NumericVariable', 'SymbolicVariable']:
        if data['type'] == 'numeric':
            return NumericVariable.from_json(data)
        elif data['type'] == 'symbolic':
            return SymbolicVariable.from_json(data)
        else:
            raise TypeError('Unknown distribution type: %s' % data['type'])

    def __getstate__(self):
        return self.to_json()

    def __setstate__(self, state):
        self.__dict__ = Variable.from_json(state).__dict__

# ----------------------------------------------------------------------------------------------------------------------
# Numeric variables


class NumericVariable(Variable):
    '''
    Represents a continuous variable.
    '''

    BLUR = 'blur'
    MAX_STDEV = 'max_std_lbl'
    PRECISION = 'precision'

    SETTINGS = edict(Variable.SETTINGS) + {
        BLUR: 0,
        MAX_STDEV: .0,
        PRECISION: .01
    }

    def __init__(self,
                 name: str,
                 domain=Numeric,
                 min_impurity_improvement: float = None,
                 blur: float = None,
                 max_std: float = None,
                 precision: float = None):
        settings = {Variable.MIN_IMPURITY_IMPROVEMENT: min_impurity_improvement}
        if blur is not None:
            settings[NumericVariable.BLUR] = blur
        if max_std is not None:
            settings[NumericVariable.MAX_STDEV] = max_std
        if precision is not None:
            settings[NumericVariable.PRECISION] = precision
        super().__init__(name, domain, **settings)

    def __eq__(self, o):
        return (super().__eq__(o) and
                self.blur == o.blur and
                self.max_std_lbl == o.max_std_lbl and
                self.precision == o.precision)

    def __hash__(self):
        return hash((NumericVariable,
                     hashlib.md5(self.name.encode()).hexdigest(),
                     self.domain,
                     self.blur,
                     self.max_std,
                     self.precision))

    @staticmethod
    def from_json(data: Dict[str, Any]) -> 'NumericVariable':
        domain = Distribution.type_from_json(data['domain'])
        return NumericVariable(name=data['name'],
                               domain=domain,
                               min_impurity_improvement=data.get(Variable.MIN_IMPURITY_IMPROVEMENT),
                               max_std=data.get(NumericVariable.MAX_STDEV),
                               precision=data.get(NumericVariable.PRECISION),
                               blur=data.get(NumericVariable.BLUR))

    @property
    def _max_std(self):
        if issubclass(self.domain, ScaledNumeric):
            return self.max_std_lbl / math.sqrt(self.domain.values.datascaler.scale)
        else:
            return self.max_std_lbl

    @property
    def max_std(self):
        return self.max_std_lbl

    # noinspection PyIncorrectDocstring
    def str(self, assignment: Union[List, Set, numbers.Number], **kwargs) -> str:
        '''
        Construct a pretty-formatted string representation of the respective
        variable assignment.

        :param assignment:        the value(s) assigned to this variable.
        :param fmt:               ["set" | "logic"] use either set or logical notation.
        :param precision:         (int) the number of decimals to use for rounding.
        :param convert_values:
        '''
        fmt = kwargs.get('fmt', 'set')
        precision = kwargs.get('precision', 3)
        convert_values = kwargs.get('convert_values', True)
        lower = '%%.%df %%s ' % precision
        upper = ' %%s %%.%df' % precision

        if type(assignment) is list:
            assignment = list2interval(assignment)
        elif type(assignment) is set:
            intervals = []
            for s in assignment:
                if isinstance(s, ContinuousSet):
                    intervals.append(s)
                elif type(s) is tuple:
                    intervals.append(list2interval(s))
                elif isinstance(s, numbers.Number):
                    intervals.append(ContinuousSet(s, s))
                else:
                    raise TypeError('Expected number of ContinuousSet, got %s.' % type(s).__name__)
            assignment = RealSet(intervals).simplify()
        if isinstance(assignment, ContinuousSet):
            assignment = RealSet([assignment])
        elif convert_values:
            assignment = RealSet([ContinuousSet(self.domain.labels[i.lower],
                                                self.domain.labels[i.upper],
                                                i.left,
                                                i.right) for i in assignment.intervals])
        if isinstance(assignment, numbers.Number):
            return '%s = %s' % (self.name, self.domain.labels[assignment])
        if fmt == 'set':
            return f'{self.name} {SYMBOL.IN} {str(assignment)}'
        elif fmt == 'logic':
            s = []
            for i in assignment.intervals:
                if i.size() == 1:
                    s.append('%s = %s' % (self.name, self.domain.labels[i.lower]))
                else:
                    s.append('%s%s%s' % (lower % (self.domain.labels[i.lower], {INC: SYMBOL.LTE,
                                                  EXC: SYMBOL.LT}[i.left]) if i.lower != np.NINF else '',
                                         self.name,
                                         upper % ({INC: SYMBOL.LTE,
                                                  EXC: SYMBOL.LT}[i.right],
                                                  self.domain.labels[i.upper]) if i.upper != np.PINF else ''))
            return ' v '.join(s)
        else:
            raise ValueError('Unknown format for numeric variable: %s.' % fmt)


# ----------------------------------------------------------------------------------------------------------------------
# Classes to represent symbolic variables


class SymbolicVariable(Variable):
    '''
    Represents a symbolic variable.
    '''

    def __init__(self, name, domain, min_impurity_improvement: float = None):
        super().__init__(name,
                         domain,
                         min_impurity_improvement=min_impurity_improvement)

    @staticmethod
    def from_json(data) -> Dict[str, Any]:
        domain = Distribution.type_from_json(data['domain'])
        return SymbolicVariable(name=data['name'], domain=domain)

    def str(self, assignment: Union[set, numbers.Number], **kwargs) -> str:
        fmt = kwargs.get('fmt', 'set')
        limit = kwargs.get('limit', 10)
        if type(assignment) is set:
            if len(assignment) == 1:
                return self.str(first(assignment), fmt=fmt)
            elif fmt == 'set':
                valstr = ', '.join(mapstr([self.domain.labels[a] for a in assignment], limit=limit))
                return f'{self.name} {SYMBOL.IN} {{{valstr}}}'
            elif fmt == 'logic':
                return ' v '.join([self.str(a, fmt=fmt) for a in assignment])
        if isinstance(assignment, numbers.Number):
            return '%s = %s' % (self.name, self.domain.labels[assignment])
        else:
            return '%s = %s' % (self.name, str(assignment))


# ----------------------------------------------------------------------------------------------------------------------
# Convenience functions and classes

def infer_from_dataframe(df,
                         scale_numeric_types: bool = True,
                         min_impurity_improvement: float = None,
                         blur: float = None,
                         max_std: float = None,
                         precision: float = None,
                         unique_domain_names: bool = False,
                         excluded_columns: Dict[str, type] = None):
    '''
    Creates the ``Variable`` instances from column types in a Pandas or Spark data frame.

    :param df:  the data frame object to generate the variables from.
    :type df:   ``pandas.DataFrame``

    :param scale_numeric_types: Whether of not to use scaled types for the numeric variables.
    :type scale_numeric_types: bool

    :param min_impurity_improvement:   the minimum improvement that a split must induce to be acceptable.
    :type min_impurity_improvement: ``float``

    :param blur:
    :type blur:         ``float``

    :param max_std:
    :type max_std:      ``float``

    :param precision:
    :type precision:    ``float`` in ``[0, 1]``

    :param unique_domain_names:     for multiple calls of infer_from_dataframe containing duplicate column names the
                                    generated domain names will be unique
    :type unique_domain_names:    ``bool``

    :param excluded_columns:     user-provided domains for specific columns
    :type excluded_columns:    ``Dict[str, type]``
    '''

    variables = []
    for col, dtype in zip(df.columns, df.dtypes):
        if dtype in (str, object, bool):
            if excluded_columns is not None and col in excluded_columns:
                dom = excluded_columns[col]
            else:
                dom = SymbolicType('%s%s_TYPE' % (col.upper(), '_' + str(uuid.uuid4()) if unique_domain_names else ''), labels=df[col].unique())
            var = SymbolicVariable(col,
                                   dom,
                                   min_impurity_improvement=min_impurity_improvement)

        elif dtype in (np.float64, np.int64, np.float32, np.int32):
            if excluded_columns is not None and col in excluded_columns:
                dom = excluded_columns[col]
            elif scale_numeric_types:
                dom = NumericType('%s%s_TYPE' % (col.upper(), '_' + str(uuid.uuid4()) if unique_domain_names else ''), df[col].unique())
            else:
                dom = Numeric
            var = NumericVariable(col,
                                  dom,
                                  min_impurity_improvement=min_impurity_improvement,
                                  blur=blur,
                                  max_std=max_std,
                                  precision=precision)
        else:
            raise TypeError('Unknown column type:', col, '[%s]' % dtype)
        variables.append(var)
    return variables


class VariableMap:
    '''
    Convenience class for mapping a ``Variable`` object to anything else. This special map, however,
    supports accessing the image set both by the variable object instance itself _and_ its name.
    '''

    def __init__(self, data: List[Tuple] = None):
        '''
        ``data`` may be an iterable of (variable, value) pairs.
        '''
        super().__init__()
        self._variables = {}
        self._map = OrderedDict()
        if data:
            for var, value in data:
                self[var] = value

    @property
    def map(self) -> OrderedDict:
        return self._map

    def __getitem__(self, key: Union[str, Variable]) -> Any:
        if isinstance(key, Variable):
            return self.__getitem__(key.name)
        return self._map.__getitem__(key)

    def __setitem__(self, variable: Union[str, Variable], value: Any) -> None:
        if not isinstance(variable, Variable):
            raise ValueError('Illegal argument value: '
                             'expected Variable, got %s.' % type(variable).__name__)
        self._map[variable.name] = value
        self._variables[variable.name] = variable

    def __delitem__(self, key: Union[str, Variable]) -> None:
        if isinstance(key, Variable):
            self.__delitem__(key.name)
            return
        del self._map[key]
        del self._variables[key]

    def __contains__(self, item: Union[str, Variable]) -> bool:
        if isinstance(item, Variable):
            return self.__contains__(item.name)
        return item in self._map

    def __iter__(self):
        return iter((self._variables[name] for name in self._map))

    def __len__(self):
        return len(self._map)

    def __bool__(self):
        return bool(len(self))

    def __eq__(self, o: 'VariableMap'):
        return (type(o) is VariableMap and
                list(self._map.items()) == list(o._map.items()) and
                list(self._variables.items()) == list(o._variables.items()))

    def __hash__(self):
        return hash((VariableMap, tuple(sorted([(var, tuple(sorted(val)) if type(val) is set else val)
                                               for var, val in self.items()], key=lambda t: t[0].name))))

    def __isub__(self, other):
        if isinstance(other, VariableMap):
            for v in other:
                if v in self:
                    del self[v]
        else:
            del self[other]
        return self

    def __iadd__(self, other):
        if isinstance(other, VariableMap):
            for var, val in other.items():
                self[var] = val
            return self
        else:
            raise TypeError('Expected VariableMap, got %s' % type(other).__name__)

    def get(self, key: Union[str, Variable], default=None) -> Any:
        if key not in self:
            return default
        return self[key]

    def keys(self) -> Iterator[Variable]:
        yield from (self._variables[name] for name in self._map.keys())

    def values(self) -> Iterator[Any]:
        yield from self._map.values()

    def items(self) -> Iterator[Tuple]:
        yield from ((self._variables[name], value) for name, value in self._map.items())

    def to_json(self) -> Dict[str, Any]:
        return {var.name: to_json(value) for var, value in self.items()}

    def update(self, varmap: 'VariableMap') -> 'VariableMap':
        self._map.update(varmap._map)
        self._variables.update(varmap._variables)
        return self

    @staticmethod
    def from_json(variables: Iterable[Variable], d: Dict[str, Any], typ=None, args=()) -> 'VariableMap':
        vmap = VariableMap()
        varbyname = {var.name: var for var in variables}
        for vname, value in d.items():
            vmap[varbyname[vname]] = (typ.from_json(value, *args)
                                      if typ is not None and hasattr(typ, 'from_json')
                                      else value)
        return vmap

    def intersection(self, other):
        if not isinstance(other, VariableMap):
            raise Exception(f"Intersection of VariableMap and {type(other)} is not supported.")
        other: VariableMap
        for variable in self.keys():
            if variable in other.keys():
                self[variable] = self[variable].intersection(other[variable])

        return self

    def empty(self):
        for v, r in self.items():
            if v.numeric:
                if r.isempty():
                    return True
            else:
                if r == set():
                    return True
        return False

    def copy(self):
        return VariableMap(self.items())

    @staticmethod
    def universe_map(variables):
        """Create a variable map containing the entire universe of 'variables' as values."""
        result = VariableMap()
        for variable in variables:
            if variable.numeric:
                result[variable] = ContinuousSet(-float("inf"), float("inf"))
            elif variable.symbolic:
                result[variable] = set(variable.domain)
        return result

    def __repr__(self):
        return '<VariableMap {%s}>' % ','.join(['%s: %s' % (var.name, repr(val)) for var, val in self.items()])<|MERGE_RESOLUTION|>--- conflicted
+++ resolved
@@ -86,18 +86,11 @@
     def domain(self):
         return self._domain
 
-<<<<<<< HEAD
-    def copy(self):
-        return Variable.from_json(self.to_json())
-
-    def dist(self, params=None, data=None, rows=None, col=None):
-=======
     @domain.setter
     def domain(self, d):
         self._domain = d
 
     def distribution(self) -> Distribution:
->>>>>>> 11c1818c
         '''
         Create and return a new instance of the distribution type attached to this variable.
         '''
@@ -471,7 +464,7 @@
             return default
         return self[key]
 
-    def keys(self) -> Iterator[Variable]:
+    def keys(self) -> Iterator[str]:
         yield from (self._variables[name] for name in self._map.keys())
 
     def values(self) -> Iterator[Any]:
@@ -498,39 +491,5 @@
                                       else value)
         return vmap
 
-    def intersection(self, other):
-        if not isinstance(other, VariableMap):
-            raise Exception(f"Intersection of VariableMap and {type(other)} is not supported.")
-        other: VariableMap
-        for variable in self.keys():
-            if variable in other.keys():
-                self[variable] = self[variable].intersection(other[variable])
-
-        return self
-
-    def empty(self):
-        for v, r in self.items():
-            if v.numeric:
-                if r.isempty():
-                    return True
-            else:
-                if r == set():
-                    return True
-        return False
-
-    def copy(self):
-        return VariableMap(self.items())
-
-    @staticmethod
-    def universe_map(variables):
-        """Create a variable map containing the entire universe of 'variables' as values."""
-        result = VariableMap()
-        for variable in variables:
-            if variable.numeric:
-                result[variable] = ContinuousSet(-float("inf"), float("inf"))
-            elif variable.symbolic:
-                result[variable] = set(variable.domain)
-        return result
-
     def __repr__(self):
         return '<VariableMap {%s}>' % ','.join(['%s: %s' % (var.name, repr(val)) for var, val in self.items()])